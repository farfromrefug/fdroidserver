# -*- coding: utf-8 -*-
#
# common.py - part of the FDroid server tools
# Copyright (C) 2010-13, Ciaran Gultnieks, ciaran@ciarang.com
# Copyright (C) 2013-2014 Daniel Martí <mvdan@mvdan.cc>
#
# This program is free software: you can redistribute it and/or modify
# it under the terms of the GNU Affero General Public License as published by
# the Free Software Foundation, either version 3 of the License, or
# (at your option) any later version.
#
# This program is distributed in the hope that it will be useful,
# but WITHOUT ANY WARRANTY; without even the implied warranty of
# MERCHANTABILITY or FITNESS FOR A PARTICULAR PURPOSE.  See the
# GNU Affero General Public License for more details.
#
# You should have received a copy of the GNU Affero General Public License
# along with this program.  If not, see <http://www.gnu.org/licenses/>.

import glob, os, sys, re
import shutil
import stat
import subprocess
import time
import operator
import Queue
import threading
import magic
import logging

import metadata

config = None
options = None

def read_config(opts, config_file='config.py'):
    """Read the repository config

    The config is read from config_file, which is in the current directory when
    any of the repo management commands are used.
    """
    global config, options

    if config is not None:
        return config
    if not os.path.isfile(config_file):
        logging.critical("Missing config file - is this a repo directory?")
        sys.exit(2)

    options = opts

    defconfig = {
        'sdk_path': "$ANDROID_HOME",
        'ndk_path': "$ANDROID_NDK",
        'build_tools': "19.0.1",
        'ant': "ant",
        'mvn3': "mvn",
        'gradle': 'gradle',
        'archive_older': 0,
        'update_stats': False,
        'stats_to_carbon': False,
        'repo_maxage': 0,
        'build_server_always': False,
        'char_limits': {
            'Summary' : 50,
            'Description' : 1500
        }
    }
    config = {}

    logging.info("Reading %s" % config_file)
    execfile(config_file, config)

    if any(k in config for k in ["keystore", "keystorepass", "keypass"]):
        st = os.stat(config_file)
        if st.st_mode & stat.S_IRWXG or st.st_mode & stat.S_IRWXO:
            logging.warn("unsafe permissions on {0} (should be 0600)!".format(config_file))

    for k, v in defconfig.items():
        if k not in config:
            config[k] = v

    # Expand environment variables
    for k, v in config.items():
        if type(v) != str:
            continue
        v = os.path.expanduser(v)
        config[k] = os.path.expandvars(v)

    return config

# Given the arguments in the form of multiple appid:[vc] strings, this returns
# a dictionary with the set of vercodes specified for each package.
def read_pkg_args(args, allow_vercodes=False):

    vercodes = {}
    if not args:
        return vercodes

    for p in args:
        if allow_vercodes and ':' in p:
            package, vercode = p.split(':')
        else:
            package, vercode = p, None
        if package not in vercodes:
            vercodes[package] = [vercode] if vercode else []
            continue
        elif vercode and vercode not in vercodes[package]:
            vercodes[package] += [vercode] if vercode else []

    return vercodes

# On top of what read_pkg_args does, this returns the whole app metadata, but
# limiting the builds list to the builds matching the vercodes specified.
def read_app_args(args, allapps, allow_vercodes=False):

    vercodes = read_pkg_args(args, allow_vercodes)

    if not vercodes:
        return allapps

    apps = [app for app in allapps if app['id'] in vercodes]

    if not apps:
        raise Exception("No packages specified")
    if len(apps) != len(vercodes):
        allids = [app["id"] for app in allapps]
        for p in vercodes:
            if p not in allids:
                logging.critical("No such package: %s" % p)
        raise Exception("Found invalid app ids in arguments")

    error = False
    for app in apps:
        vc = vercodes[app['id']]
        if not vc:
            continue
        app['builds'] = [b for b in app['builds'] if b['vercode'] in vc]
        if len(app['builds']) != len(vercodes[app['id']]):
            error = True
            allvcs = [b['vercode'] for b in app['builds']]
            for v in vercodes[app['id']]:
                if v not in allvcs:
                    logging.critical("No such vercode %s for app %s" % (v, app['id']))

    if error:
        raise Exception("Found invalid vercodes for some apps")

    return apps

def has_extension(filename, extension):
    name, ext = os.path.splitext(filename)
    ext = ext.lower()[1:]
    return ext == extension

apk_regex = None

def apknameinfo(filename):
    global apk_regex
    filename = os.path.basename(filename)
    if apk_regex is None:
        apk_regex = re.compile(r"^(.+)_([0-9]+)\.apk$")
    m = apk_regex.match(filename)
    try:
        result = (m.group(1), m.group(2))
    except AttributeError:
        raise Exception("Invalid apk name: %s" % filename)
    return result

def getapkname(app, build):
    return "%s_%s.apk" % (app['id'], build['vercode'])

def getsrcname(app, build):
    return "%s_%s_src.tar.gz" % (app['id'], build['vercode'])

def getappname(app):
    if app['Name']:
        return '%s (%s)' % (app['Name'], app['id'])
    if app['Auto Name']:
        return '%s (%s)' % (app['Auto Name'], app['id'])
    return app['id']

def getcvname(app):
    return '%s (%s)' % (app['Current Version'], app['Current Version Code'])

def getvcs(vcstype, remote, local):
    if vcstype == 'git':
        return vcs_git(remote, local)
    if vcstype == 'svn':
        return vcs_svn(remote, local)
    if vcstype == 'git-svn':
        return vcs_gitsvn(remote, local)
    if vcstype == 'hg':
        return vcs_hg(remote, local)
    if vcstype == 'bzr':
        return vcs_bzr(remote, local)
    if vcstype == 'srclib':
        if local != 'build/srclib/' + remote:
            raise VCSException("Error: srclib paths are hard-coded!")
        return getsrclib(remote, 'build/srclib', raw=True)
    raise VCSException("Invalid vcs type " + vcstype)

def getsrclibvcs(name):
    srclib_path = os.path.join('srclibs', name + ".txt")
    if not os.path.exists(srclib_path):
        raise VCSException("Missing srclib " + name)
    return metadata.parse_srclib(srclib_path)['Repo Type']

class vcs:
    def __init__(self, remote, local):

        # svn, git-svn and bzr may require auth
        self.username = None
        if self.repotype() in ('svn', 'git-svn', 'bzr'):
            if '@' in remote:
                self.username, remote = remote.split('@')
                if ':' not in self.username:
                    raise VCSException("Password required with username")
                self.username, self.password = self.username.split(':')

        self.remote = remote
        self.local = local
        self.refreshed = False
        self.srclib = None

    # Take the local repository to a clean version of the given revision, which
    # is specificed in the VCS's native format. Beforehand, the repository can
    # be dirty, or even non-existent. If the repository does already exist
    # locally, it will be updated from the origin, but only once in the
    # lifetime of the vcs object.
    # None is acceptable for 'rev' if you know you are cloning a clean copy of
    # the repo - otherwise it must specify a valid revision.
    def gotorevision(self, rev):

        # The .fdroidvcs-id file for a repo tells us what VCS type
        # and remote that directory was created from, allowing us to drop it
        # automatically if either of those things changes.
        fdpath = os.path.join(self.local, '..',
                '.fdroidvcs-' + os.path.basename(self.local))
        cdata = self.repotype() + ' ' + self.remote
        writeback = True
        deleterepo = False
        if os.path.exists(self.local):
            if os.path.exists(fdpath):
                with open(fdpath, 'r') as f:
                    fsdata = f.read()
                if fsdata == cdata:
                    writeback = False
                else:
                    deleterepo = True
                    logging.info("Repository details changed - deleting")
            else:
                deleterepo = True
                logging.info("Repository details missing - deleting")
        if deleterepo:
            shutil.rmtree(self.local)

        self.gotorevisionx(rev)

        # If necessary, write the .fdroidvcs file.
        if writeback:
            with open(fdpath, 'w') as f:
                f.write(cdata)

    # Derived classes need to implement this. It's called once basic checking
    # has been performend.
    def gotorevisionx(self, rev):
        raise VCSException("This VCS type doesn't define gotorevisionx")

    # Initialise and update submodules
    def initsubmodules(self):
        raise VCSException('Submodules not supported for this vcs type')

    # Get a list of all known tags
    def gettags(self):
        raise VCSException('gettags not supported for this vcs type')

    # Get current commit reference (hash, revision, etc)
    def getref(self):
        raise VCSException('getref not supported for this vcs type')

    # Returns the srclib (name, path) used in setting up the current
    # revision, or None.
    def getsrclib(self):
        return self.srclib

class vcs_git(vcs):

    def repotype(self):
        return 'git'

    # If the local directory exists, but is somehow not a git repository, git
    # will traverse up the directory tree until it finds one that is (i.e.
    # fdroidserver) and then we'll proceed to destroy it! This is called as
    # a safety check.
    def checkrepo(self):
        p = FDroidPopen(['git', 'rev-parse', '--show-toplevel'], cwd=self.local)
        result = p.stdout.rstrip()
        if not result.endswith(self.local):
            raise VCSException('Repository mismatch')

    def gotorevisionx(self, rev):
        if not os.path.exists(self.local):
            # Brand new checkout
            if subprocess.call(['git', 'clone', self.remote, self.local]) != 0:
                raise VCSException("Git clone failed")
            self.checkrepo()
        else:
            self.checkrepo()
            # Discard any working tree changes
            if subprocess.call(['git', 'reset', '--hard'], cwd=self.local) != 0:
                raise VCSException("Git reset failed")
            # Remove untracked files now, in case they're tracked in the target
            # revision (it happens!)
            if subprocess.call(['git', 'clean', '-dffx'], cwd=self.local) != 0:
                raise VCSException("Git clean failed")
            if not self.refreshed:
                # Get latest commits and tags from remote
                if subprocess.call(['git', 'fetch', 'origin'],
                        cwd=self.local) != 0:
                    raise VCSException("Git fetch failed")
                if subprocess.call(['git', 'fetch', '--prune', '--tags', 'origin'],
                        cwd=self.local) != 0:
                    raise VCSException("Git fetch failed")
                self.refreshed = True
        # Check out the appropriate revision
        rev = str(rev if rev else 'origin/master')
        if subprocess.call(['git', 'checkout', '-f', rev], cwd=self.local) != 0:
            raise VCSException("Git checkout failed")
        # Get rid of any uncontrolled files left behind
        if subprocess.call(['git', 'clean', '-dffx'], cwd=self.local) != 0:
            raise VCSException("Git clean failed")

    def initsubmodules(self):
        self.checkrepo()
        if subprocess.call(['git', 'submodule', 'init'],
                cwd=self.local) != 0:
            raise VCSException("Git submodule init failed")
        if subprocess.call(['git', 'submodule', 'update'],
                cwd=self.local) != 0:
            raise VCSException("Git submodule update failed")
        if subprocess.call(['git', 'submodule', 'foreach',
            'git', 'reset', '--hard'],
                cwd=self.local) != 0:
            raise VCSException("Git submodule reset failed")
        if subprocess.call(['git', 'submodule', 'foreach',
            'git', 'clean', '-dffx'],
                cwd=self.local) != 0:
            raise VCSException("Git submodule clean failed")

    def gettags(self):
        self.checkrepo()
        p = FDroidPopen(['git', 'tag'], cwd=self.local)
        return p.stdout.splitlines()


class vcs_gitsvn(vcs):

    def repotype(self):
        return 'git-svn'

    # Damn git-svn tries to use a graphical password prompt, so we have to
    # trick it into taking the password from stdin
    def userargs(self):
        if self.username is None:
            return ('', '')
        return ('echo "%s" | DISPLAY="" ' % self.password, '--username "%s"' % self.username)

    # If the local directory exists, but is somehow not a git repository, git
    # will traverse up the directory tree until it finds one that is (i.e.
    # fdroidserver) and then we'll proceed to destory it! This is called as
    # a safety check.
    def checkrepo(self):
        p = FDroidPopen(['git', 'rev-parse', '--show-toplevel'], cwd=self.local)
        result = p.stdout.rstrip()
        if not result.endswith(self.local):
            raise VCSException('Repository mismatch')

    def gotorevisionx(self, rev):
        if not os.path.exists(self.local):
            # Brand new checkout
            gitsvn_cmd = '%sgit svn clone %s' % self.userargs()
            if ';' in self.remote:
                remote_split = self.remote.split(';')
                for i in remote_split[1:]:
                    if i.startswith('trunk='):
                        gitsvn_cmd += ' -T %s' % i[6:]
                    elif i.startswith('tags='):
                        gitsvn_cmd += ' -t %s' % i[5:]
                    elif i.startswith('branches='):
                        gitsvn_cmd += ' -b %s' % i[9:]
                if subprocess.call([gitsvn_cmd + " %s %s" % (remote_split[0], self.local)],
                        shell=True) != 0:
                    raise VCSException("Git clone failed")
            else:
                if subprocess.call([gitsvn_cmd + " %s %s" % (self.remote, self.local)],
                        shell=True) != 0:
                    raise VCSException("Git clone failed")
            self.checkrepo()
        else:
            self.checkrepo()
            # Discard any working tree changes
            if subprocess.call(['git', 'reset', '--hard'], cwd=self.local) != 0:
                raise VCSException("Git reset failed")
            # Remove untracked files now, in case they're tracked in the target
            # revision (it happens!)
            if subprocess.call(['git', 'clean', '-dffx'], cwd=self.local) != 0:
                raise VCSException("Git clean failed")
            if not self.refreshed:
                # Get new commits and tags from repo
                if subprocess.call(['%sgit svn rebase %s' % self.userargs()],
                        cwd=self.local, shell=True) != 0:
                    raise VCSException("Git svn rebase failed")
                self.refreshed = True

        rev = str(rev if rev else 'master')
        if rev:
            nospaces_rev = rev.replace(' ', '%20')
            # Try finding a svn tag
            p = FDroidPopen(['git', 'checkout', 'tags/' + nospaces_rev], cwd=self.local)
            if p.returncode != 0:
                # No tag found, normal svn rev translation
                # Translate svn rev into git format
                rev_split = rev.split('/')
                if len(rev_split) > 1:
                    treeish = rev_split[0]
                    svn_rev = rev_split[1]

                else:
                    # if no branch is specified, then assume trunk (ie. 'master' 
                    # branch):
                    treeish = 'master'
                    svn_rev = rev

                p = FDroidPopen(['git', 'svn', 'find-rev', 'r' + svn_rev, treeish],
                    cwd=self.local)
                git_rev = p.stdout.rstrip()

                if p.returncode != 0 or not git_rev:
                    # Try a plain git checkout as a last resort
                    p = FDroidPopen(['git', 'checkout', rev], cwd=self.local)
                    if p.returncode != 0:
                        raise VCSException("No git treeish found and direct git checkout failed")
                else:
                    # Check out the git rev equivalent to the svn rev
                    p = FDroidPopen(['git', 'checkout', git_rev], cwd=self.local)
                    if p.returncode != 0:
                        raise VCSException("Git svn checkout failed")

        # Get rid of any uncontrolled files left behind
        if subprocess.call(['git', 'clean', '-dffx'], cwd=self.local) != 0:
            raise VCSException("Git clean failed")

    def gettags(self):
        self.checkrepo()
        return os.listdir(os.path.join(self.local, '.git/svn/refs/remotes/tags'))

    def getref(self):
        self.checkrepo()
        p = FDroidPopen(['git', 'svn', 'find-rev', 'HEAD'], cwd=self.local)
        if p.returncode != 0:
            return None
        return p.stdout.strip()

class vcs_svn(vcs):

    def repotype(self):
        return 'svn'

    def userargs(self):
        if self.username is None:
            return ['--non-interactive']
        return ['--username', self.username,
                '--password', self.password,
                '--non-interactive']

    def gotorevisionx(self, rev):
        if not os.path.exists(self.local):
            if subprocess.call(['svn', 'checkout', self.remote, self.local] +
                    self.userargs()) != 0:
                raise VCSException("Svn checkout failed")
        else:
            for svncommand in (
                    'svn revert -R .',
                    r"svn status | awk '/\?/ {print $2}' | xargs rm -rf"):
                if subprocess.call(svncommand, cwd=self.local, shell=True) != 0:
                    raise VCSException("Svn reset ({0}) failed in {1}".format(svncommand, self.local))
            if not self.refreshed:
                if subprocess.call(['svn', 'update'] +
                        self.userargs(), cwd=self.local) != 0:
                    raise VCSException("Svn update failed")
                self.refreshed = True

        revargs = list(['-r', rev] if rev else [])
        if subprocess.call(['svn', 'update', '--force'] + revargs +
                self.userargs(), cwd=self.local) != 0:
            raise VCSException("Svn update failed")

    def getref(self):
        p = FDroidPopen(['svn', 'info'], cwd=self.local)
        for line in p.communicate()[0].splitlines():
            if line and line.startswith('Last Changed Rev: '):
                return line[18:]
        return None

class vcs_hg(vcs):

    def repotype(self):
        return 'hg'

    def gotorevisionx(self, rev):
        if not os.path.exists(self.local):
            if subprocess.call(['hg', 'clone', self.remote, self.local]) !=0:
                raise VCSException("Hg clone failed")
        else:
            if subprocess.call('hg status -uS | xargs rm -rf',
                    cwd=self.local, shell=True) != 0:
                raise VCSException("Hg clean failed")
            if not self.refreshed:
                if subprocess.call(['hg', 'pull'],
                        cwd=self.local) != 0:
                    raise VCSException("Hg pull failed")
                self.refreshed = True

        rev = str(rev if rev else 'default')
        if not rev:
            return
        if subprocess.call(['hg', 'update', '-C', rev],
                cwd=self.local) != 0:
            raise VCSException("Hg checkout failed")
        p = FDroidPopen(['hg', 'purge', '--all'], cwd=self.local)
        # Also delete untracked files, we have to enable purge extension for that:
        if "'purge' is provided by the following extension" in p.stdout:
            with open(self.local+"/.hg/hgrc", "a") as myfile:
                myfile.write("\n[extensions]\nhgext.purge=\n")
            if subprocess.call(['hg', 'purge', '--all'], cwd=self.local) != 0:
                raise VCSException("HG purge failed")
        elif p.returncode != 0:
            raise VCSException("HG purge failed")

    def gettags(self):
        p = FDroidPopen(['hg', 'tags', '-q'], cwd=self.local)
        return p.stdout.splitlines()[1:]


class vcs_bzr(vcs):

    def repotype(self):
        return 'bzr'

    def gotorevisionx(self, rev):
        if not os.path.exists(self.local):
            if subprocess.call(['bzr', 'branch', self.remote, self.local]) != 0:
                raise VCSException("Bzr branch failed")
        else:
            if subprocess.call(['bzr', 'clean-tree', '--force',
                    '--unknown', '--ignored'], cwd=self.local) != 0:
                raise VCSException("Bzr revert failed")
            if not self.refreshed:
                if subprocess.call(['bzr', 'pull'],
                        cwd=self.local) != 0:
                    raise VCSException("Bzr update failed")
                self.refreshed = True

        revargs = list(['-r', rev] if rev else [])
        if subprocess.call(['bzr', 'revert'] + revargs,
                cwd=self.local) != 0:
            raise VCSException("Bzr revert failed")

    def gettags(self):
        p = FDroidPopen(['bzr', 'tags'], cwd=self.local)
        return [tag.split('   ')[0].strip() for tag in
                p.stdout.splitlines()]

def retrieve_string(xml_dir, string):
    if string.startswith('@string/'):
        string_search = re.compile(r'.*"'+string[8:]+'".*?>([^<]+?)<.*').search
        for xmlfile in glob.glob(os.path.join(xml_dir, '*.xml')):
            for line in file(xmlfile):
                matches = string_search(line)
                if matches:
                    return retrieve_string(xml_dir, matches.group(1))
    elif string.startswith('&') and string.endswith(';'):
        string_search = re.compile(r'.*<!ENTITY.*'+string[1:-1]+'.*?"([^"]+?)".*>').search
        for xmlfile in glob.glob(os.path.join(xml_dir, '*.xml')):
            for line in file(xmlfile):
                matches = string_search(line)
                if matches:
                    return retrieve_string(xml_dir, matches.group(1))

    return string.replace("\\'","'")

# Return list of existing files that will be used to find the highest vercode
def manifest_paths(app_dir, flavour):

    possible_manifests = [ os.path.join(app_dir, 'AndroidManifest.xml'),
            os.path.join(app_dir, 'src', 'main', 'AndroidManifest.xml'),
            os.path.join(app_dir, 'build.gradle') ]

    if flavour:
        possible_manifests.append(
                os.path.join(app_dir, 'src', flavour, 'AndroidManifest.xml'))

    return [path for path in possible_manifests if os.path.isfile(path)]

# Retrieve the package name
def fetch_real_name(app_dir, flavour):
    app_search = re.compile(r'.*<application.*').search
    name_search = re.compile(r'.*android:label="([^"]+)".*').search
    app_found = False
    for f in manifest_paths(app_dir, flavour):
        if not has_extension(f, 'xml'):
            continue
        xml_dir = os.path.join(f[:-19], 'res', 'values')
        for line in file(f):
            if not app_found:
                if app_search(line):
                    app_found = True
            if app_found:
                matches = name_search(line)
                if matches:
                    return retrieve_string(xml_dir, matches.group(1))
    return ''

# Retrieve the version name
def version_name(original, app_dir, flavour):
    for f in manifest_paths(app_dir, flavour):
        if not has_extension(f, 'xml'):
            continue
        xml_dir = os.path.join(f[:-19], 'res', 'values')
        string = retrieve_string(xml_dir, original)
        if string:
            return string
    return original

def ant_subprojects(root_dir):
    subprojects = []
    proppath = os.path.join(root_dir, 'project.properties')
    if not os.path.isfile(proppath):
        return subprojects
    with open(proppath) as f:
        for line in f.readlines():
            if not line.startswith('android.library.reference.'):
                continue
            path = line.split('=')[1].strip()
            relpath = os.path.join(root_dir, path)
            if not os.path.isdir(relpath):
                continue
            logging.info("Found subproject at %s" % path)
            subprojects.append(path)
    return subprojects

# Extract some information from the AndroidManifest.xml at the given path.
# Returns (version, vercode, package), any or all of which might be None.
# All values returned are strings.
def parse_androidmanifests(paths):

    if not paths:
        return (None, None, None)

    vcsearch = re.compile(r'.*:versionCode="([0-9]+?)".*').search
    vnsearch = re.compile(r'.*:versionName="([^"]+?)".*').search
    psearch = re.compile(r'.*package="([^"]+)".*').search

    vcsearch_g = re.compile(r'.*versionCode[ ]*[=]*[ ]*["\']*([0-9]+)["\']*').search
    vnsearch_g = re.compile(r'.*versionName[ ]*[=]*[ ]*(["\'])((?:(?=(\\?))\3.)*?)\1.*').search
    psearch_g = re.compile(r'.*packageName[ ]*[=]*[ ]*["\']([^"]+)["\'].*').search

    max_version = None
    max_vercode = None
    max_package = None

    for path in paths:

        gradle = has_extension(path, 'gradle')
        version = None
        vercode = None
        # Remember package name, may be defined separately from version+vercode
        package = max_package

        for line in file(path):
            if not package:
                if gradle:
                    matches = psearch_g(line)
                else:
                    matches = psearch(line)
                if matches:
                    package = matches.group(1)
            if not version:
                if gradle:
                    matches = vnsearch_g(line)
                else:
                    matches = vnsearch(line)
                if matches:
                    version = matches.group(2 if gradle else 1)
            if not vercode:
                if gradle:
                    matches = vcsearch_g(line)
                else:
                    matches = vcsearch(line)
                if matches:
                    vercode = matches.group(1)

        # Better some package name than nothing
        if max_package is None:
            max_package = package

        if max_vercode is None or (vercode is not None and vercode > max_vercode):
            max_version = version
            max_vercode = vercode
            max_package = package

    if max_version is None:
        max_version = "Unknown"

    return (max_version, max_vercode, max_package)

class BuildException(Exception):
    def __init__(self, value, detail = None):
        self.value = value
        self.detail = detail

    def get_wikitext(self):
        ret = repr(self.value) + "\n"
        if self.detail:
            ret += "=detail=\n"
            ret += "<pre>\n"
            ret += str(self.detail)
            ret += "</pre>\n"
        return ret

    def __str__(self):
        ret = repr(self.value)
        if self.detail:
            ret += "\n==== detail begin ====\n%s\n==== detail end ====" % self.detail.strip()
        return ret

class VCSException(Exception):
    def __init__(self, value):
        self.value = value

    def __str__(self):
        return repr(self.value)

# Get the specified source library.
# Returns the path to it. Normally this is the path to be used when referencing
# it, which may be a subdirectory of the actual project. If you want the base
# directory of the project, pass 'basepath=True'.
def getsrclib(spec, srclib_dir, srclibpaths=[], subdir=None, target=None,
        basepath=False, raw=False, prepare=True, preponly=False, autoupdate=True):

    number = None
    subdir = None
    if raw:
        name = spec
        ref = None
    else:
        name, ref = spec.split('@')
        if ':' in name:
            number, name = name.split(':', 1)
        if '/' in name:
            name, subdir = name.split('/',1)

    srclib_path = os.path.join('srclibs', name + ".txt")

    if not os.path.exists(srclib_path):
        raise BuildException('srclib ' + name + ' not found.')

    srclib = metadata.parse_srclib(srclib_path)

    sdir = os.path.join(srclib_dir, name)

    if not preponly:
        vcs = getvcs(srclib["Repo Type"], srclib["Repo"], sdir)
        vcs.srclib = (name, number, sdir)
        if ref:
            vcs.gotorevision(ref)

        if raw:
            return vcs

    libdir = None
    if subdir:
        libdir = os.path.join(sdir, subdir)
    elif srclib["Subdir"]:
        for subdir in srclib["Subdir"]:
            libdir_candidate = os.path.join(sdir, subdir)
            if os.path.exists(libdir_candidate):
                libdir = libdir_candidate
                break

    if libdir is None:
        libdir = sdir

    if srclib["Srclibs"]:
        n=1
        for lib in srclib["Srclibs"].split(','):
            s_tuple = None
            for t in srclibpaths:
                if t[0] == lib:
                    s_tuple = t
                    break
            if s_tuple is None:
                raise BuildException('Missing recursive srclib %s for %s' % (
                    lib, name))
            place_srclib(libdir, n, s_tuple[2])
            n+=1

    if prepare:

        if srclib["Prepare"]:
            cmd = replace_config_vars(srclib["Prepare"])

            p = FDroidPopen(['bash', '-x', '-c', cmd], cwd=libdir)
            if p.returncode != 0:
                raise BuildException("Error running prepare command for srclib %s"
                        % name, p.stdout)

        if srclib["Update Project"] == "Yes" and not (autoupdate and number):
            logging.info("Updating srclib %s at path %s" % (name, libdir))
            cmd = [os.path.join(config['sdk_path'], 'tools', 'android'),
                'update', 'project', '-p', libdir]
            if target:
                cmd += ['-t', target]
            p = FDroidPopen(cmd)
            # Check to see whether an error was returned without a proper exit
            # code (this is the case for the 'no target set or target invalid'
            # error)
            if p.returncode != 0 or p.stdout.startswith("Error: "):
                raise BuildException("Failed to update srclib project {0}"
                        .format(name), p.stdout)

            remove_signing_keys(libdir)

    if basepath:
        libdir = sdir

    return (name, number, libdir)


# Prepare the source code for a particular build
#  'vcs'         - the appropriate vcs object for the application
#  'app'         - the application details from the metadata
#  'build'       - the build details from the metadata
#  'build_dir'   - the path to the build directory, usually
#                   'build/app.id'
#  'srclib_dir'  - the path to the source libraries directory, usually
#                   'build/srclib'
#  'extlib_dir'  - the path to the external libraries directory, usually
#                   'build/extlib'
# Returns the (root, srclibpaths) where:
#   'root' is the root directory, which may be the same as 'build_dir' or may
#          be a subdirectory of it.
#   'srclibpaths' is information on the srclibs being used
def prepare_source(vcs, app, build, build_dir, srclib_dir, extlib_dir, onserver=False):

    # Optionally, the actual app source can be in a subdirectory
    if 'subdir' in build:
        root_dir = os.path.join(build_dir, build['subdir'])
    else:
        root_dir = build_dir

    # Get a working copy of the right revision
    logging.info("Getting source for revision " + build['commit'])
    vcs.gotorevision(build['commit'])

    # Check that a subdir (if we're using one) exists. This has to happen
    # after the checkout, since it might not exist elsewhere
    if not os.path.exists(root_dir):
        raise BuildException('Missing subdir ' + root_dir)

    # Initialise submodules if requred
    if build['submodules']:
        logging.info("Initialising submodules")
        vcs.initsubmodules()

    # Run an init command if one is required
    if 'init' in build:
        cmd = replace_config_vars(build['init'])
        logging.info("Running 'init' commands in %s" % root_dir)

        p = FDroidPopen(['bash', '-x', '-c', cmd], cwd=root_dir)
        if p.returncode != 0:
            raise BuildException("Error running init command for %s:%s" %
                    (app['id'], build['version']), p.stdout)

    # Apply patches if any
    if 'patch' in build:
        for patch in build['patch'].split(';'):
            patch = patch.strip()
            logging.info("Applying " + patch)
            patch_path = os.path.join('metadata', app['id'], patch)
            if subprocess.call(['patch', '-p1',
                            '-i', os.path.abspath(patch_path)], cwd=build_dir) != 0:
                raise BuildException("Failed to apply patch %s" % patch_path)

    # Get required source libraries
    srclibpaths = []
    updatemode = build.get('update', 'auto')
    if 'srclibs' in build:
        target=build['target'] if 'target' in build else None
        logging.info("Collecting source libraries")
        for lib in build['srclibs'].split(';'):
            srclibpaths.append(getsrclib(lib, srclib_dir, srclibpaths,
                target=target, preponly=onserver, autoupdate=(updatemode=='auto')))

    for name, number, libpath in srclibpaths:
        place_srclib(root_dir, int(number) if number else None, libpath)

    basesrclib = vcs.getsrclib()
    # If one was used for the main source, add that too.
    if basesrclib:
        srclibpaths.append(basesrclib)


<<<<<<< HEAD
    # Generate (or update) the ant build file, build.xml
    if (updatemode != 'no' and build['type'] == 'ant'):
=======
    # Generate (or update) the ant build file, build.xml...
    if updatemode != 'no' and build['type'] == 'ant':
>>>>>>> d5859fab
        parms = [os.path.join(config['sdk_path'], 'tools', 'android'),
                'update', 'project']
        if 'target' in build and build['target']:
            parms += ['-t', build['target']]
        update_dirs = None
        if updatemode == 'auto':
            update_dirs = ['.'] + ant_subprojects(root_dir)
        else:
            update_dirs = [d.strip() for d in updatemode.split(';')]
        # Force build.xml update if necessary
        if updatemode == 'force' or 'target' in build:
            if updatemode == 'force':
                update_dirs = ['.']
            buildxml = os.path.join(root_dir, 'build.xml')
            if os.path.exists(buildxml):
                logging.info('Force-removing old build.xml')
                os.remove(buildxml)

        for d in update_dirs:
            subdir = os.path.join(root_dir, d)
            # Clean update dirs via ant
            p = FDroidPopen(['ant', 'clean'], cwd=subdir)
            dparms = parms + ['-p', d]
            if d == '.':
                logging.info("Updating main project")
            else:
                logging.info("Updating subproject %s" % d)
            p = FDroidPopen(dparms, cwd=root_dir)
            # Check to see whether an error was returned without a proper exit
            # code (this is the case for the 'no target set or target invalid'
            # error)
            if p.returncode != 0 or p.stdout.startswith("Error: "):
                raise BuildException("Failed to update project at %s" % d,
                        p.stdout)

    # Update the local.properties file
    localprops = [ os.path.join(build_dir, 'local.properties') ]
    if 'subdir' in build:
        localprops += [ os.path.join(root_dir, 'local.properties') ]
    for path in localprops:
        if not os.path.isfile(path):
            continue
        logging.info("Updating properties file at %s" % path)
        f = open(path, 'r')
        props = f.read()
        f.close()
        props += '\n'
        # Fix old-fashioned 'sdk-location' by copying
        # from sdk.dir, if necessary
        if build['oldsdkloc']:
            sdkloc = re.match(r".*^sdk.dir=(\S+)$.*", props,
                re.S|re.M).group(1)
            props += "sdk-location=%s\n" % sdkloc
        else:
            props += "sdk.dir=%s\n" % config['sdk_path']
            props += "sdk-location=%s\n" % ['sdk_path']
        if 'ndk_path' in config:
            # Add ndk location
            props += "ndk.dir=%s\n" % config['ndk_path']
            props += "ndk-location=%s\n" % config['ndk_path']
        # Add java.encoding if necessary
        if 'encoding' in build:
            props += "java.encoding=%s\n" % build['encoding']
        f = open(path, 'w')
        f.write(props)
        f.close()

    flavour = None
    if build['type'] == 'gradle':
        flavour = build['gradle'].split('@')[0]
        if flavour in ['main', 'yes', '']:
            flavour = None

        if 'target' in build:
            n = build["target"].split('-')[1]
            subprocess.call(['sed', '-i',
                's@compileSdkVersion[ ]*[0-9]*@compileSdkVersion '+n+'@g',
                'build.gradle'], cwd=root_dir)
            if '@' in build['gradle']:
                gradle_dir = os.path.join(root_dir, build['gradle'].split('@',1)[1])
                gradle_dir = os.path.normpath(gradle_dir)
                subprocess.call(['sed', '-i',
                    's@compileSdkVersion[ ]*[0-9]*@compileSdkVersion '+n+'@g',
                    'build.gradle'], cwd=gradle_dir)

    # Remove forced debuggable flags
    logging.info("Removing debuggable flags")
    for path in manifest_paths(root_dir, flavour):
        if not os.path.isfile(path):
            continue
        if subprocess.call(['sed','-i',
            's/android:debuggable="[^"]*"//g', path]) != 0:
            raise BuildException("Failed to remove debuggable flags")

    # Insert version code and number into the manifest if necessary
    if build['forceversion']:
        logging.info("Changing the version name")
        for path in manifest_paths(root_dir, flavour):
            if not os.path.isfile(path):
                continue
            if has_extension(path, 'xml'):
                if subprocess.call(['sed','-i',
                    's/android:versionName="[^"]*"/android:versionName="' + build['version'] + '"/g',
                    path]) != 0:
                    raise BuildException("Failed to amend manifest")
            elif has_extension(path, 'gradle'):
                if subprocess.call(['sed','-i',
                    's/versionName[ ]*=[ ]*"[^"]*"/versionName = "' + build['version'] + '"/g',
                    path]) != 0:
                    raise BuildException("Failed to amend build.gradle")
    if build['forcevercode']:
        logging.info("Changing the version code")
        for path in manifest_paths(root_dir, flavour):
            if not os.path.isfile(path):
                continue
            if has_extension(path, 'xml'):
                if subprocess.call(['sed','-i',
                    's/android:versionCode="[^"]*"/android:versionCode="' + build['vercode'] + '"/g',
                    path]) != 0:
                    raise BuildException("Failed to amend manifest")
            elif has_extension(path, 'gradle'):
                if subprocess.call(['sed','-i',
                    's/versionCode[ ]*=[ ]*[0-9]*/versionCode = ' + build['vercode'] + '/g',
                    path]) != 0:
                    raise BuildException("Failed to amend build.gradle")

    # Delete unwanted files
    if 'rm' in build:
        for part in build['rm'].split(';'):
            dest = os.path.join(build_dir, part.strip())
            rdest = os.path.abspath(dest)
            logging.info("Removing {0}".format(rdest))
            if not rdest.startswith(os.path.abspath(build_dir)):
                raise BuildException("rm for {1} is outside build root {0}".format(
                    os.path.abspath(build_dir),os.path.abspath(dest)))
            if rdest == os.path.abspath(build_dir):
                raise BuildException("rm removes whole build directory")
            if os.path.lexists(rdest):
                if os.path.islink(rdest):
                    subprocess.call('unlink ' + rdest, shell=True)
                else:
                    subprocess.call('rm -rf ' + rdest, shell=True)
            else:
                logging.info("...but it didn't exist")

    # Fix apostrophes translation files if necessary
    if build['fixapos']:
        for root, dirs, files in os.walk(os.path.join(root_dir, 'res')):
            for filename in files:
                if has_extension(filename, 'xml'):
                    if subprocess.call(['sed','-i','s@' +
                        r"\([^\\]\)'@\1\\'" +
                        '@g',
                        os.path.join(root, filename)]) != 0:
                        raise BuildException("Failed to amend " + filename)

    # Fix translation files if necessary
    if build['fixtrans']:
        for root, dirs, files in os.walk(os.path.join(root_dir, 'res')):
            for filename in files:
                if has_extension(filename, 'xml'):
                    f = open(os.path.join(root, filename))
                    changed = False
                    outlines = []
                    for line in f:
                        num = 1
                        index = 0
                        oldline = line
                        while True:
                            index = line.find("%", index)
                            if index == -1:
                                break
                            next = line[index+1:index+2]
                            if next == "s" or next == "d":
                                line = (line[:index+1] +
                                        str(num) + "$" +
                                        line[index+1:])
                                num += 1
                                index += 3
                            else:
                                index += 1
                        # We only want to insert the positional arguments
                        # when there is more than one argument
                        if oldline != line:
                            if num > 2:
                                changed = True
                            else:
                                line = oldline
                        outlines.append(line)
                    f.close()
                    if changed:
                        f = open(os.path.join(root, filename), 'w')
                        f.writelines(outlines)
                        f.close()

    remove_signing_keys(build_dir)

    # Add required external libraries
    if 'extlibs' in build:
        logging.info("Collecting prebuilt libraries")
        libsdir = os.path.join(root_dir, 'libs')
        if not os.path.exists(libsdir):
            os.mkdir(libsdir)
        for lib in build['extlibs'].split(';'):
            lib = lib.strip()
            logging.info("...installing extlib {0}".format(lib))
            libf = os.path.basename(lib)
            libsrc = os.path.join(extlib_dir, lib)
            if not os.path.exists(libsrc):
                raise BuildException("Missing extlib file {0}".format(libsrc))
            shutil.copyfile(libsrc, os.path.join(libsdir, libf))

    # Run a pre-build command if one is required
    if 'prebuild' in build:
        cmd = replace_config_vars(build['prebuild'])

        # Substitute source library paths into prebuild commands
        for name, number, libpath in srclibpaths:
            libpath = os.path.relpath(libpath, root_dir)
            cmd = cmd.replace('$$' + name + '$$', libpath)

        logging.info("Running 'prebuild' commands in %s" % root_dir)

        p = FDroidPopen(['bash', '-x', '-c', cmd], cwd=root_dir)
        if p.returncode != 0:
            raise BuildException("Error running prebuild command for %s:%s" %
                    (app['id'], build['version']), p.stdout)

    return (root_dir, srclibpaths)

# Scan the source code in the given directory (and all subdirectories)
# and return a list of potential problems.
def scan_source(build_dir, root_dir, thisbuild):

    problems = []

    # Common known non-free blobs (always lower case):
    usual_suspects = ['flurryagent',
                      'paypal_mpl',
                      'libgoogleanalytics',
                      'admob-sdk-android',
                      'googleadview',
                      'googleadmobadssdk',
                      'google-play-services',
                      'crittercism',
                      'heyzap',
                      'jpct-ae',
                      'youtubeandroidplayerapi',
                      'bugsense',
                      'crashlytics',
                      'ouya-sdk']

    def getpaths(field):
        paths = []
        if field not in thisbuild:
            return paths
        for p in thisbuild[field].split(';'):
            p = p.strip()
            if p == '.':
                p = '/'
            elif p.startswith('./'):
                p = p[1:]
            elif not p.startswith('/'):
                p = '/' + p;
            if p not in paths:
                paths.append(p)
        return paths

    scanignore = getpaths('scanignore')
    scandelete = getpaths('scandelete')

    ms = magic.open(magic.MIME_TYPE)
    ms.load()

    def toignore(fd):
        for i in scanignore:
            if fd.startswith(i):
                return True
        return False

    def todelete(fd):
        for i in scandelete:
            if fd.startswith(i):
                return True
        return False

    def removeproblem(what, fd, fp):
        logging.info('Removing %s at %s' % (what, fd))
        os.remove(fp)

    def handleproblem(what, fd, fp):
        if todelete(fd):
            removeproblem(what, fd, fp)
        else:
            problems.append('Found %s at %s' % (what, fd))

    def warnproblem(what, fd, fp):
        logging.info('Warning: Found %s at %s' % (what, fd))

    # Iterate through all files in the source code
    for r,d,f in os.walk(build_dir):
        for curfile in f:

            if '/.hg' in r or '/.git' in r or '/.svn' in r:
                continue

            # Path (relative) to the file
            fp = os.path.join(r, curfile)
            fd = fp[len(build_dir):]

            # Check if this file has been explicitly excluded from scanning
            if toignore(fd):
                continue

            for suspect in usual_suspects:
                if suspect in curfile.lower():
                    handleproblem('usual supect', fd, fp)

            mime = ms.file(fp)
            if mime == 'application/x-sharedlib':
                handleproblem('shared library', fd, fp)
            elif mime == 'application/x-archive':
                handleproblem('static library', fd, fp)
            elif mime == 'application/x-executable':
                handleproblem('binary executable', fd, fp)
            elif mime == 'application/jar' and has_extension(fp, 'apk'):
                removeproblem('APK file', fd, fp)
            elif mime == 'application/jar' and has_extension(fp, 'jar'):
                warnproblem('JAR file', fd, fp)

            elif has_extension(fp, 'java'):
                for line in file(fp):
                    if 'DexClassLoader' in line:
                        handleproblem('DexClassLoader', fd, fp)
                        break
    ms.close()

    # Presence of a jni directory without buildjni=yes might
    # indicate a problem (if it's not a problem, explicitly use
    # buildjni=no to bypass this check)
    if (os.path.exists(os.path.join(root_dir, 'jni')) and
            thisbuild.get('buildjni') is None):
        msg = 'Found jni directory, but buildjni is not enabled'
        problems.append(msg)

    return problems


class KnownApks:

    def __init__(self):
        self.path = os.path.join('stats', 'known_apks.txt')
        self.apks = {}
        if os.path.exists(self.path):
            for line in file( self.path):
                t = line.rstrip().split(' ')
                if len(t) == 2:
                    self.apks[t[0]] = (t[1], None)
                else:
                    self.apks[t[0]] = (t[1], time.strptime(t[2], '%Y-%m-%d'))
        self.changed = False

    def writeifchanged(self):
        if self.changed:
            if not os.path.exists('stats'):
                os.mkdir('stats')
            f = open(self.path, 'w')
            lst = []
            for apk, app in self.apks.iteritems():
                appid, added = app
                line = apk + ' ' + appid
                if added:
                    line += ' ' + time.strftime('%Y-%m-%d', added)
                lst.append(line)
            for line in sorted(lst):
                f.write(line + '\n')
            f.close()

    # Record an apk (if it's new, otherwise does nothing)
    # Returns the date it was added.
    def recordapk(self, apk, app):
        if not apk in self.apks:
            self.apks[apk] = (app, time.gmtime(time.time()))
            self.changed = True
        _, added = self.apks[apk]
        return added

    # Look up information - given the 'apkname', returns (app id, date added/None).
    # Or returns None for an unknown apk.
    def getapp(self, apkname):
        if apkname in self.apks:
            return self.apks[apkname]
        return None

    # Get the most recent 'num' apps added to the repo, as a list of package ids
    # with the most recent first.
    def getlatest(self, num):
        apps = {}
        for apk, app in self.apks.iteritems():
            appid, added = app
            if added:
                if appid in apps:
                    if apps[appid] > added:
                        apps[appid] = added
                else:
                    apps[appid] = added
        sortedapps = sorted(apps.iteritems(), key=operator.itemgetter(1))[-num:]
        lst = [app for app,added in sortedapps]
        lst.reverse()
        return lst

def isApkDebuggable(apkfile, config):
    """Returns True if the given apk file is debuggable

    :param apkfile: full path to the apk to check"""

    p = FDroidPopen([os.path.join(config['sdk_path'],
        'build-tools', config['build_tools'], 'aapt'),
        'dump', 'xmltree', apkfile, 'AndroidManifest.xml'],
        output=False)
    if p.returncode != 0:
        logging.critical("Failed to get apk manifest information")
        sys.exit(1)
    for line in p.stdout.splitlines():
        if 'android:debuggable' in line and not line.endswith('0x0'):
            return True
    return False


class AsynchronousFileReader(threading.Thread):
    '''
    Helper class to implement asynchronous reading of a file
    in a separate thread. Pushes read lines on a queue to
    be consumed in another thread.
    '''

    def __init__(self, fd, queue):
        assert isinstance(queue, Queue.Queue)
        assert callable(fd.readline)
        threading.Thread.__init__(self)
        self._fd = fd
        self._queue = queue

    def run(self):
        '''The body of the tread: read lines and put them on the queue.'''
        for line in iter(self._fd.readline, ''):
            self._queue.put(line)

    def eof(self):
        '''Check whether there is no more content to expect.'''
        return not self.is_alive() and self._queue.empty()

class PopenResult:
    returncode = None
    stdout = ''

def FDroidPopen(commands, cwd=None, output=True):
    """
    Run a command and capture the output.

    :param commands: command and argument list like in subprocess.Popen
    :param cwd: optionally specifies a working directory
    :param output: whether to print output as it is fetched
    :returns: A PopenResult.
    """

    if cwd:
        logging.info("Directory: %s" % cwd)
    logging.info("> %s" % ' '.join(commands))

    result = PopenResult()
    p = subprocess.Popen(commands, cwd=cwd,
            stdout=subprocess.PIPE, stderr=subprocess.STDOUT,
            stdin=subprocess.PIPE)

    stdout_queue = Queue.Queue()
    stdout_reader = AsynchronousFileReader(p.stdout, stdout_queue)
    stdout_reader.start()

    # Check the queue for output (until there is no more to get)
    while not stdout_reader.eof():
        while not stdout_queue.empty():
            line = stdout_queue.get()
            if output and options.verbose:
                # Output directly to console
                sys.stdout.write(line)
                sys.stdout.flush()
            result.stdout += line

        time.sleep(0.1)

    p.communicate()
    result.returncode = p.returncode
    return result

def remove_signing_keys(build_dir):
    comment = re.compile(r'[ ]*//')
    signing_configs = re.compile(r'[\t ]*signingConfigs[ \t]*{[ \t]*$')
    r_open = re.compile(r'.*{[\t ]*$')
    r_close = re.compile(r'.*}[\t ]*$')
    for root, dirs, files in os.walk(build_dir):
        if 'build.gradle' in files:
            path = os.path.join(root, 'build.gradle')
            changed = False

            with open(path, "r") as o:
                lines = o.readlines()

            opened = 0
            with open(path, "w") as o:
                for line in lines:
                    if comment.match(line):
                        pass
                    elif signing_configs.match(line):
                        opened = 1
                        changed = True
                    elif opened > 0:
                        if r_open.match(line):
                            opened += 1
                        elif r_close.match(line):
                            opened -= 1
                    elif any(s in line for s in (
                            ' signingConfig ',
                            'android.signingConfigs.',
                            'variant.outputFile = ',
                            '.readLine(')):
                        changed = True
                    else:
                        o.write(line)

            if changed:
                logging.info("Cleaned build.gradle of keysigning configs at %s" % path)

        for propfile in ('build.properties', 'default.properties', 'ant.properties'):
            if propfile in files:
                path = os.path.join(root, propfile)
                changed = False

                with open(path, "r") as o:
                    lines = o.readlines()

                with open(path, "w") as o:
                    for line in lines:
                        if line.startswith('key.store'):
                            changed = True
                        else:
                            o.write(line)

                if changed:
                    logging.info("Cleaned %s of keysigning configs at %s" % (propfile,path))

def replace_config_vars(cmd):
    cmd = cmd.replace('$$SDK$$', config['sdk_path'])
    cmd = cmd.replace('$$NDK$$', config['ndk_path'])
    cmd = cmd.replace('$$MVN3$$', config['mvn3'])
    return cmd

def place_srclib(root_dir, number, libpath):
    if not number:
        return
    relpath = os.path.relpath(libpath, root_dir)
    proppath = os.path.join(root_dir, 'project.properties')

    lines = []
    if os.path.isfile(proppath):
        with open(proppath, "r") as o:
            lines = o.readlines()

    with open(proppath, "w") as o:
        placed = False
        for line in lines:
            if line.startswith('android.library.reference.%d=' % number):
                o.write('android.library.reference.%d=%s\n' % (number,relpath))
                placed = True
            else:
                o.write(line)
        if not placed:
            o.write('android.library.reference.%d=%s\n' % (number,relpath))
<|MERGE_RESOLUTION|>--- conflicted
+++ resolved
@@ -913,13 +913,8 @@
         srclibpaths.append(basesrclib)
 
 
-<<<<<<< HEAD
-    # Generate (or update) the ant build file, build.xml
-    if (updatemode != 'no' and build['type'] == 'ant'):
-=======
     # Generate (or update) the ant build file, build.xml...
     if updatemode != 'no' and build['type'] == 'ant':
->>>>>>> d5859fab
         parms = [os.path.join(config['sdk_path'], 'tools', 'android'),
                 'update', 'project']
         if 'target' in build and build['target']:
