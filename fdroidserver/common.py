# -*- coding: utf-8 -*-
#
# common.py - part of the FDroid server tools
# Copyright (C) 2010-13, Ciaran Gultnieks, ciaran@ciarang.com
# Copyright (C) 2013 Daniel Martí <mvdan@mvdan.cc>
#
# This program is free software: you can redistribute it and/or modify
# it under the terms of the GNU Affero General Public License as published by
# the Free Software Foundation, either version 3 of the License, or
# (at your option) any later version.
#
# This program is distributed in the hope that it will be useful,
# but WITHOUT ANY WARRANTY; without even the implied warranty of
# MERCHANTABILITY or FITNESS FOR A PARTICULAR PURPOSE.  See the
# GNU Affero General Public License for more details.
#
# You should have received a copy of the GNU Affero General Public License
# along with this program.  If not, see <http://www.gnu.org/licenses/>.

import glob, os, sys, re
import shutil
import subprocess
import time
import operator
import cgi
import Queue
import threading
import magic

config = None
options = None

def read_config(opts):
    """Read the repository config

    The config is read from config.py, which is in the current directory when
    any of the repo management commands are used.
    """
    global config, options

    if config is not None:
        return config
    if not os.path.isfile('config.py'):
        print "Missing config file - is this a repo directory?"
        sys.exit(2)

    options = opts
    if not hasattr(options, 'verbose'):
        options.verbose = False

    config = {
        'build_server_always': False,
        'mvn3': "mvn3",
        'archive_older': 0,
        'gradle': 'gradle',
        'update_stats': False,
        'archive_older': 0,
        'max_icon_size': 72,
        'stats_to_carbon': False
    }
    print "Reading config.py..."
    execfile('config.py', config)
    return config


def getvcs(vcstype, remote, local, sdk_path):
    if vcstype == 'git':
        return vcs_git(remote, local, sdk_path)
    if vcstype == 'svn':
        return vcs_svn(remote, local, sdk_path)
    if vcstype == 'git-svn':
        return vcs_gitsvn(remote, local, sdk_path)
    if vcstype == 'hg':
        return vcs_hg(remote, local, sdk_path)
    if vcstype == 'bzr':
        return vcs_bzr(remote, local, sdk_path)
    if vcstype == 'srclib':
        if local != 'build/srclib/' + remote:
            raise VCSException("Error: srclib paths are hard-coded!")
        return getsrclib(remote, 'build/srclib', sdk_path, raw=True)
    raise VCSException("Invalid vcs type " + vcstype)

def getsrclibvcs(name):
    srclib_path = os.path.join('srclibs', name + ".txt")
    if not os.path.exists(srclib_path):
        raise VCSException("Missing srclib " + name)
    return parse_srclib(srclib_path)['Repo Type']

class vcs:
    def __init__(self, remote, local, sdk_path):

        self.sdk_path = sdk_path

        # It's possible to sneak a username and password in with
        # the remote address for svn...
        self.username = None
        if self.repotype() in ('svn', 'git-svn'):
            index = remote.find('@')
            if index != -1:
                self.username = remote[:index]
                remote = remote[index+1:]
                index = self.username.find(':')
                if index == -1:
                    raise VCSException("Password required with username")
                self.password = self.username[index+1:]
                self.username = self.username[:index]

        self.remote = remote
        self.local = local
        self.refreshed = False
        self.srclib = None

    # Take the local repository to a clean version of the given revision, which
    # is specificed in the VCS's native format. Beforehand, the repository can
    # be dirty, or even non-existent. If the repository does already exist
    # locally, it will be updated from the origin, but only once in the
    # lifetime of the vcs object.
    # None is acceptable for 'rev' if you know you are cloning a clean copy of
    # the repo - otherwise it must specify a valid revision.
    def gotorevision(self, rev):

        # The .fdroidvcs-id file for a repo tells us what VCS type
        # and remote that directory was created from, allowing us to drop it
        # automatically if either of those things changes.
        fdpath = os.path.join(self.local, '..',
                '.fdroidvcs-' + os.path.basename(self.local))
        cdata = self.repotype() + ' ' + self.remote
        writeback = True
        deleterepo = False
        if os.path.exists(self.local):
            if os.path.exists(fdpath):
                with open(fdpath, 'r') as f:
                    fsdata = f.read()
                if fsdata == cdata:
                    writeback = False
                else:
                    deleterepo = True
                    print "*** Repository details changed - deleting ***"
            else:
                deleterepo = True
                print "*** Repository details missing - deleting ***"
        if deleterepo:
            shutil.rmtree(self.local)

        self.gotorevisionx(rev)

        # If necessary, write the .fdroidvcs file.
        if writeback:
            with open(fdpath, 'w') as f:
                f.write(cdata)

    # Derived classes need to implement this. It's called once basic checking
    # has been performend.
    def gotorevisionx(self, rev):
        raise VCSException("This VCS type doesn't define gotorevisionx")

    # Initialise and update submodules
    def initsubmodules(self):
        raise VCSException('Submodules not supported for this vcs type')

    # Get a list of all known tags
    def gettags(self):
        raise VCSException('gettags not supported for this vcs type')

    # Get current commit reference (hash, revision, etc)
    def getref(self):
        raise VCSException('getref not supported for this vcs type')

    # Returns the srclib (name, path) used in setting up the current
    # revision, or None.
    def getsrclib(self):
        return self.srclib

class vcs_git(vcs):

    def repotype(self):
        return 'git'

    # If the local directory exists, but is somehow not a git repository, git
    # will traverse up the directory tree until it finds one that is (i.e.
    # fdroidserver) and then we'll proceed to destroy it! This is called as
    # a safety check.
    def checkrepo(self):
        p = subprocess.Popen(['git', 'rev-parse', '--show-toplevel'],
                stdout=subprocess.PIPE, cwd=self.local)
        result = p.communicate()[0].rstrip()
        if not result.endswith(self.local):
            raise VCSException('Repository mismatch')

    def gotorevisionx(self, rev):
        if not os.path.exists(self.local):
            # Brand new checkout...
            if subprocess.call(['git', 'clone', self.remote, self.local]) != 0:
                raise VCSException("Git clone failed")
            self.checkrepo()
        else:
            self.checkrepo()
            # Discard any working tree changes...
            if subprocess.call(['git', 'reset', '--hard'], cwd=self.local) != 0:
                raise VCSException("Git reset failed")
            # Remove untracked files now, in case they're tracked in the target
            # revision (it happens!)...
            if subprocess.call(['git', 'clean', '-dffx'], cwd=self.local) != 0:
                raise VCSException("Git clean failed")
            if not self.refreshed:
                # Get latest commits and tags from remote...
                if subprocess.call(['git', 'fetch', 'origin'],
                        cwd=self.local) != 0:
                    raise VCSException("Git fetch failed")
                if subprocess.call(['git', 'fetch', '--tags', 'origin'],
                        cwd=self.local) != 0:
                    raise VCSException("Git fetch failed")
                self.refreshed = True
        # Check out the appropriate revision...
        rev = str(rev if rev else 'origin/master')
        if subprocess.call(['git', 'checkout', '-f', rev], cwd=self.local) != 0:
            raise VCSException("Git checkout failed")
        # Get rid of any uncontrolled files left behind...
        if subprocess.call(['git', 'clean', '-dffx'], cwd=self.local) != 0:
            raise VCSException("Git clean failed")

    def initsubmodules(self):
        self.checkrepo()
        if subprocess.call(['git', 'submodule', 'init'],
                cwd=self.local) != 0:
            raise VCSException("Git submodule init failed")
        if subprocess.call(['git', 'submodule', 'update'],
                cwd=self.local) != 0:
            raise VCSException("Git submodule update failed")
        if subprocess.call(['git', 'submodule', 'foreach',
            'git', 'reset', '--hard'],
                cwd=self.local) != 0:
            raise VCSException("Git submodule reset failed")
        if subprocess.call(['git', 'submodule', 'foreach',
            'git', 'clean', '-dffx'],
                cwd=self.local) != 0:
            raise VCSException("Git submodule clean failed")

    def gettags(self):
        self.checkrepo()
        p = subprocess.Popen(['git', 'tag'],
                stdout=subprocess.PIPE, cwd=self.local)
        return p.communicate()[0].splitlines()


class vcs_gitsvn(vcs):

    def repotype(self):
        return 'git-svn'

    # Damn git-svn tries to use a graphical password prompt, so we have to
    # trick it into taking the password from stdin
    def userargs(self):
        if self.username is None:
            return ('', '')
        return ('echo "%s" | DISPLAY="" ' % self.password, '--username "%s"' % self.username)

    # If the local directory exists, but is somehow not a git repository, git
    # will traverse up the directory tree until it finds one that is (i.e.
    # fdroidserver) and then we'll proceed to destory it! This is called as
    # a safety check.
    def checkrepo(self):
        p = subprocess.Popen(['git', 'rev-parse', '--show-toplevel'],
                stdout=subprocess.PIPE, cwd=self.local)
        result = p.communicate()[0].rstrip()
        if not result.endswith(self.local):
            raise VCSException('Repository mismatch')

    def gotorevisionx(self, rev):
        if not os.path.exists(self.local):
            # Brand new checkout...
            gitsvn_cmd = '%sgit svn clone %s' % self.userargs()
            if ';' in self.remote:
                remote_split = self.remote.split(';')
                for i in remote_split[1:]:
                    if i.startswith('trunk='):
                        gitsvn_cmd += ' -T %s' % i[6:]
                    elif i.startswith('tags='):
                        gitsvn_cmd += ' -t %s' % i[5:]
                    elif i.startswith('branches='):
                        gitsvn_cmd += ' -b %s' % i[9:]
                if subprocess.call([gitsvn_cmd + " %s %s" % (remote_split[0], self.local)],
                        shell=True) != 0:
                    raise VCSException("Git clone failed")
            else:
                if subprocess.call([gitsvn_cmd + " %s %s" % (self.remote, self.local)],
                        shell=True) != 0:
                    raise VCSException("Git clone failed")
            self.checkrepo()
        else:
            self.checkrepo()
            # Discard any working tree changes...
            if subprocess.call(['git', 'reset', '--hard'], cwd=self.local) != 0:
                raise VCSException("Git reset failed")
            # Remove untracked files now, in case they're tracked in the target
            # revision (it happens!)...
            if subprocess.call(['git', 'clean', '-dffx'], cwd=self.local) != 0:
                raise VCSException("Git clean failed")
            if not self.refreshed:
                # Get new commits and tags from repo...
                if subprocess.call(['%sgit svn rebase %s' % self.userargs()],
                        cwd=self.local, shell=True) != 0:
                    raise VCSException("Git svn rebase failed")
                self.refreshed = True

        rev = str(rev if rev else 'master')
        if rev:
            nospaces_rev = rev.replace(' ', '%20')
            # Try finding a svn tag
            p = subprocess.Popen(['git', 'checkout', 'tags/' + nospaces_rev],
                    cwd=self.local, stdout=subprocess.PIPE, stderr=subprocess.PIPE)
            out, err = p.communicate()
            if p.returncode == 0:
                print out
            else:
                # No tag found, normal svn rev translation
                # Translate svn rev into git format
                p = subprocess.Popen(['git', 'svn', 'find-rev', 'r' + rev, '--before'],
                    cwd=self.local, stdout=subprocess.PIPE)
                git_rev = p.communicate()[0].rstrip()
                if p.returncode != 0 or len(git_rev) == 0:
                    # Try a plain git checkout as a last resort
                    p = subprocess.Popen(['git', 'checkout', rev], cwd=self.local,
                            stdout=subprocess.PIPE, stderr=subprocess.PIPE)
                    out, err = p.communicate()
                    if p.returncode == 0:
                        print out
                    else:
                        raise VCSException("No git treeish found and direct git checkout failed")
                else:
                    # Check out the git rev equivalent to the svn rev
                    p = subprocess.Popen(['git', 'checkout', git_rev], cwd=self.local,
                            stdout=subprocess.PIPE, stderr=subprocess.PIPE)
                    out, err = p.communicate()
                    if p.returncode == 0:
                        print out
                    else:
                        raise VCSException("Git svn checkout failed")
        # Get rid of any uncontrolled files left behind...
        if subprocess.call(['git', 'clean', '-dffx'], cwd=self.local) != 0:
            raise VCSException("Git clean failed")

    def gettags(self):
        self.checkrepo()
        return os.listdir(os.path.join(self.local, '.git/svn/refs/remotes/tags'))

    def getref(self):
        self.checkrepo()
        p = subprocess.Popen(['git', 'svn', 'find-rev', 'HEAD'],
                stdout=subprocess.PIPE, cwd=self.local)
        return p.communicate()[0].strip()

class vcs_svn(vcs):

    def repotype(self):
        return 'svn'

    def userargs(self):
        if self.username is None:
            return ['--non-interactive']
        return ['--username', self.username, 
                '--password', self.password,
                '--non-interactive']

    def gotorevisionx(self, rev):
        if not os.path.exists(self.local):
            if subprocess.call(['svn', 'checkout', self.remote, self.local] +
                    self.userargs()) != 0:
                raise VCSException("Svn checkout failed")
        else:
            for svncommand in (
                    'svn revert -R .',
                    r"svn status | awk '/\?/ {print $2}' | xargs rm -rf"):
                if subprocess.call(svncommand, cwd=self.local, shell=True) != 0:
                    raise VCSException("Svn reset ({0}) failed in {1}".format(svncommand, self.local))
            if not self.refreshed:
                if subprocess.call(['svn', 'update'] +
                        self.userargs(), cwd=self.local) != 0:
                    raise VCSException("Svn update failed")
                self.refreshed = True

        revargs = list(['-r', rev] if rev else [])
        if subprocess.call(['svn', 'update', '--force'] + revargs +
                self.userargs(), cwd=self.local) != 0:
            raise VCSException("Svn update failed")

    def getref(self):
        p = subprocess.Popen(['svn', 'info'],
                stdout=subprocess.PIPE, cwd=self.local)
        for line in p.communicate()[0].splitlines():
            if line is not None and line.startswith('Last Changed Rev: '):
                return line[18:]

class vcs_hg(vcs):

    def repotype(self):
        return 'hg'

    def gotorevisionx(self, rev):
        if not os.path.exists(self.local):
            if subprocess.call(['hg', 'clone', self.remote, self.local]) !=0:
                raise VCSException("Hg clone failed")
        else:
            if subprocess.call('hg status -uS | xargs rm -rf',
                    cwd=self.local, shell=True) != 0:
                raise VCSException("Hg clean failed")
            if not self.refreshed:
                if subprocess.call(['hg', 'pull'],
                        cwd=self.local) != 0:
                    raise VCSException("Hg pull failed")
                self.refreshed = True

        rev = str(rev if rev else 'default')
        if not rev:
            return
        if subprocess.call(['hg', 'update', '-C', rev],
                cwd=self.local) != 0:
            raise VCSException("Hg checkout failed")

    def gettags(self):
        p = subprocess.Popen(['hg', 'tags', '-q'],
                stdout=subprocess.PIPE, cwd=self.local)
        return p.communicate()[0].splitlines()[1:]


class vcs_bzr(vcs):

    def repotype(self):
        return 'bzr'

    def gotorevisionx(self, rev):
        if not os.path.exists(self.local):
            if subprocess.call(['bzr', 'branch', self.remote, self.local]) != 0:
                raise VCSException("Bzr branch failed")
        else:
            if subprocess.call(['bzr', 'clean-tree', '--force',
                    '--unknown', '--ignored'], cwd=self.local) != 0:
                raise VCSException("Bzr revert failed")
            if not self.refreshed:
                if subprocess.call(['bzr', 'pull'],
                        cwd=self.local) != 0:
                    raise VCSException("Bzr update failed")
                self.refreshed = True

        revargs = list(['-r', rev] if rev else [])
        if subprocess.call(['bzr', 'revert'] + revargs,
                cwd=self.local) != 0:
            raise VCSException("Bzr revert failed")

    def __init__(self, remote, local, sdk_path):

        self.sdk_path = sdk_path

        index = remote.find('@')
        if index != -1:
            self.username = remote[:index]
            remote = remote[index+1:]
            index = self.username.find(':')
            if index == -1:
                raise VCSException("Password required with username")
            self.password = self.username[index+1:]
            self.username = self.username[:index]
        else:
            self.username = None

        self.remote = remote
        self.local = local
        self.refreshed = False
        self.srclib = None

    def gettags(self):
        p = subprocess.Popen(['bzr', 'tags'],
                stdout=subprocess.PIPE, cwd=self.local)
        return [tag.split('   ')[0].strip() for tag in
                p.communicate()[0].splitlines()]


# Get the type expected for a given metadata field.
def metafieldtype(name):
    if name == 'Description':
        return 'multiline'
    if name == 'Requires Root':
        return 'flag'
    if name == 'Build Version':
        return 'build'
    if name == 'Build':
        return 'buildv2'
    if name == 'Use Built':
        return 'obsolete'
    return 'string'


# Parse metadata for a single application.
#
#  'metafile' - the filename to read. The package id for the application comes
#               from this filename. Pass None to get a blank entry.
#
# Returns a dictionary containing all the details of the application. There are
# two major kinds of information in the dictionary. Keys beginning with capital
# letters correspond directory to identically named keys in the metadata file.
# Keys beginning with lower case letters are generated in one way or another,
# and are not found verbatim in the metadata.
#
# Known keys not originating from the metadata are:
#
#  'id'               - the application's package ID
#  'builds'           - a list of dictionaries containing build information
#                       for each defined build
#  'comments'         - a list of comments from the metadata file. Each is
#                       a tuple of the form (field, comment) where field is
#                       the name of the field it preceded in the metadata
#                       file. Where field is None, the comment goes at the
#                       end of the file. Alternatively, 'build:version' is
#                       for a comment before a particular build version.
#  'descriptionlines' - original lines of description as formatted in the
#                       metadata file.
#
def parse_metadata(metafile):

    def parse_buildline(lines):
        value = "".join(lines)
        parts = [p.replace("\\,", ",")
                 for p in re.split(r"(?<!\\),", value)]
        if len(parts) < 3:
            raise MetaDataException("Invalid build format: " + value + " in " + metafile.name)
        thisbuild = {}
        thisbuild['origlines'] = lines
        thisbuild['version'] = parts[0]
        thisbuild['vercode'] = parts[1]
        try:
            int(thisbuild['vercode'])
        except:
            raise MetaDataException("Invalid version code for build in " + metafile.name)
        if parts[2].startswith('!'):
            # For backwards compatibility, handle old-style disabling,
            # including attempting to extract the commit from the message
            thisbuild['disable'] = parts[2][1:]
            commit = 'unknown - see disabled'
            index = parts[2].rfind('at ')
            if index != -1:
                commit = parts[2][index+3:]
                if commit.endswith(')'):
                    commit = commit[:-1]
            thisbuild['commit'] = commit
        else:
            thisbuild['commit'] = parts[2]
        for p in parts[3:]:
            pk, pv = p.split('=', 1)
            thisbuild[pk.strip()] = pv
        return thisbuild

    def add_comments(key):
        if len(curcomments) == 0:
            return
        for comment in curcomments:
            thisinfo['comments'].append((key, comment))
        del curcomments[:]

    thisinfo = {}
    if metafile:
        if not isinstance(metafile, file):
            metafile = open(metafile, "r")
        thisinfo['id'] = metafile.name[9:-4]
    else:
        thisinfo['id'] = None

    # Defaults for fields that come from metadata...
    thisinfo['Name'] = None
    thisinfo['Auto Name'] = ''
    thisinfo['Categories'] = 'None'
    thisinfo['Description'] = []
    thisinfo['Summary'] = ''
    thisinfo['License'] = 'Unknown'
    thisinfo['Web Site'] = ''
    thisinfo['Source Code'] = ''
    thisinfo['Issue Tracker'] = ''
    thisinfo['Donate'] = None
    thisinfo['FlattrID'] = None
    thisinfo['Bitcoin'] = None
    thisinfo['Litecoin'] = None
    thisinfo['Disabled'] = None
    thisinfo['AntiFeatures'] = None
    thisinfo['Archive Policy'] = None
    thisinfo['Update Check Mode'] = 'None'
    thisinfo['Vercode Operation'] = None
    thisinfo['Auto Update Mode'] = 'None'
    thisinfo['Current Version'] = ''
    thisinfo['Current Version Code'] = '0'
    thisinfo['Repo Type'] = ''
    thisinfo['Repo'] = ''
    thisinfo['Requires Root'] = False
    thisinfo['No Source Since'] = ''

    # General defaults...
    thisinfo['builds'] = []
    thisinfo['comments'] = []

    if metafile is None:
        return thisinfo

    mode = 0
    buildlines = []
    curcomments = []
    curbuild = None

    for line in metafile:
        line = line.rstrip('\r\n')
        if mode == 3:
            if not any(line.startswith(s) for s in (' ', '\t')):
                if 'commit' not in curbuild and 'disable' not in curbuild:
                    raise MetaDataException("No commit specified for {0} in {1}".format(
                        curbuild['version'], metafile.name))
                thisinfo['builds'].append(curbuild)
                add_comments('build:' + curbuild['version'])
                mode = 0
            else:
                if line.endswith('\\'):
                    buildlines.append(line[:-1].lstrip())
                else:
                    buildlines.append(line.lstrip())
                    bl = ''.join(buildlines)
                    bv = bl.split('=', 1)
                    if len(bv) != 2:
                        raise MetaDataException("Invalid build flag at {0} in {1}".
                                format(buildlines[0], metafile.name))
                    name, val = bv
                    if name in curbuild:
                        raise MetaDataException("Duplicate definition on {0} in version {1} of {2}".
                                format(name, curbuild['version'], metafile.name))
                    curbuild[name] = val.lstrip()
                    buildlines = []

        if mode == 0:
            if len(line) == 0:
                continue
            if line.startswith("#"):
                curcomments.append(line)
                continue
            index = line.find(':')
            if index == -1:
                raise MetaDataException("Invalid metadata in " + metafile.name + " at: " + line)
            field = line[:index]
            value = line[index+1:]

            # Translate obsolete fields...
            if field == 'Market Version':
                field = 'Current Version'
            if field == 'Market Version Code':
                field = 'Current Version Code'

            fieldtype = metafieldtype(field)
            if fieldtype not in ['build', 'buildv2']:
                add_comments(field)
            if fieldtype == 'multiline':
                mode = 1
                thisinfo[field] = []
                if len(value) > 0:
                    raise MetaDataException("Unexpected text on same line as " + field + " in " + metafile.name)
            elif fieldtype == 'string':
                if field == 'Category' and thisinfo['Categories'] == 'None':
                    thisinfo['Categories'] = value.replace(';',',')
                thisinfo[field] = value
            elif fieldtype == 'flag':
                if value == 'Yes':
                    thisinfo[field] = True
                elif value == 'No':
                    thisinfo[field] = False
                else:
                    raise MetaDataException("Expected Yes or No for " + field + " in " + metafile.name)
            elif fieldtype == 'build':
                if value.endswith("\\"):
                    mode = 2
                    buildlines = [value[:-1]]
                else:
                    thisinfo['builds'].append(parse_buildline([value]))
                    add_comments('build:' + thisinfo['builds'][-1]['version'])
            elif fieldtype == 'buildv2':
                curbuild = {}
                vv = value.split(',')
                if len(vv) != 2:
                    raise MetaDataException('Build should have comma-separated version and vercode, not "{0}", in {1}'.
                        format(value, metafile.name))
                curbuild['version'] = vv[0]
                curbuild['vercode'] = vv[1]
                try:
                    int(curbuild['vercode'])
                except:
                    raise MetaDataException("Invalid version code for build in " + metafile.name)
                buildlines = []
                mode = 3
            elif fieldtype == 'obsolete':
                pass        # Just throw it away!
            else:
                raise MetaDataException("Unrecognised field type for " + field + " in " + metafile.name)
        elif mode == 1:     # Multiline field
            if line == '.':
                mode = 0
            else:
                thisinfo[field].append(line)
        elif mode == 2:     # Line continuation mode in Build Version
            if line.endswith("\\"):
                buildlines.append(line[:-1])
            else:
                buildlines.append(line)
                thisinfo['builds'].append(
                    parse_buildline(buildlines))
                add_comments('build:' + thisinfo['builds'][-1]['version'])
                mode = 0
    add_comments(None)

    # Mode at end of file should always be 0...
    if mode == 1:
        raise MetaDataException(field + " not terminated in " + metafile.name)
    elif mode == 2:
        raise MetaDataException("Unterminated continuation in " + metafile.name)
    elif mode == 3:
        raise MetaDataException("Unterminated build in " + metafile.name)

    if len(thisinfo['Description']) == 0:
        thisinfo['Description'].append('No description available')

    # Validate archive policy...
    if thisinfo['Archive Policy']:
        if not thisinfo['Archive Policy'].endswith(' versions'):
            raise MetaDataException("Invalid archive policy")
        try:
            versions = int(thisinfo['Archive Policy'][:-9])
            if versions < 1 or versions > 20:
                raise MetaDataException("Silly number of versions for archive policy")
        except:
            raise MetaDataException("Incomprehensible number of versions for archive policy")

    # Ensure all AntiFeatures are recognised...
    if thisinfo['AntiFeatures']:
        parts = thisinfo['AntiFeatures'].split(",")
        for part in parts:
            if (part != "Ads" and
                part != "Tracking" and
                part != "NonFreeNet" and
                part != "NonFreeDep" and
                part != "NonFreeAdd"):
                raise MetaDataException("Unrecognised antifeature '" + part + "' in " \
                            + metafile.name)

    return thisinfo

def getvercode(build):
    return "%s" % (build['vercode'])

def getapkname(app, build):
    return "%s_%s.apk" % (app['id'], getvercode(build))

def getsrcname(app, build):
    return "%s_%s_src.tar.gz" % (app['id'], getvercode(build))

# Write a metadata file.
#
# 'dest'    - The path to the output file
# 'app'     - The app data
def write_metadata(dest, app):

    def writecomments(key):
        written = 0
        for pf, comment in app['comments']:
            if pf == key:
                mf.write(comment + '\n')
                written += 1
        if options.verbose and written > 0:
            print "...writing comments for " + (key if key else 'EOF')

    def writefield(field, value=None):
        writecomments(field)
        if value is None:
            value = app[field]
        mf.write(field + ':' + value + '\n')

    mf = open(dest, 'w')
    if app['Disabled']:
        writefield('Disabled')
    if app['AntiFeatures']:
        writefield('AntiFeatures')
    writefield('Categories')
    writefield('License')
    writefield('Web Site')
    writefield('Source Code')
    writefield('Issue Tracker')
    if app['Donate']:
        writefield('Donate')
    if app['FlattrID']:
        writefield('FlattrID')
    if app['Bitcoin']:
        writefield('Bitcoin')
    if app['Litecoin']:
        writefield('Litecoin')
    mf.write('\n')
    if app['Name']:
        writefield('Name')
    if len(app['Auto Name']) > 0:
        writefield('Auto Name')
    writefield('Summary')
    writefield('Description', '')
    for line in app['Description']:
        mf.write(line + '\n')
    mf.write('.\n')
    mf.write('\n')
    if app['Requires Root']:
        writefield('Requires Root', 'Yes')
        mf.write('\n')
    if len(app['Repo Type']) > 0:
        writefield('Repo Type')
        writefield('Repo')
        mf.write('\n')
    for build in app['builds']:
        writecomments('build:' + build['version'])
        mf.write('Build:')
        mf.write("%s,%s\n" % (
            build['version'],
            getvercode(build)))

        # This defines the preferred order for the build items - as in the
        # manual, they're roughly in order of application.
        keyorder = ['disable', 'commit', 'subdir', 'submodules', 'init',
                    'oldsdkloc', 'target', 'compilesdk', 'update',
                    'encoding', 'forceversion', 'forcevercode', 'rm',
                    'fixtrans', 'fixapos', 'extlibs', 'srclibs',
                    'patch', 'prebuild', 'scanignore', 'scandelete', 'build',
                    'buildjni', 'gradle', 'maven', 'preassemble',
                    'bindir', 'antcommand', 'novcheck']

        def write_builditem(key, value):
            if key not in ['version', 'vercode', 'origlines']:
                if options.verbose:
                    print "...writing {0} : {1}".format(key, value)
                outline = '    ' + key + '='
                bits = value.split('&& ')
                outline += '&& \\\n        '.join([s.lstrip() for s in bits])
                outline += '\n'
                mf.write(outline)
        for key in keyorder:
            if key in build:
                write_builditem(key, build[key])
        for key, value in build.iteritems():
            if not key in keyorder:
                write_builditem(key, value)
        mf.write('\n')

    if app['Archive Policy']:
        writefield('Archive Policy')
    writefield('Auto Update Mode')
    writefield('Update Check Mode')
    if app['Vercode Operation']:
        writefield('Vercode Operation')
    if 'Update Check Data' in app:
        writefield('Update Check Data')
    if len(app['Current Version']) > 0:
        writefield('Current Version')
        writefield('Current Version Code')
    mf.write('\n')
    if len(app['No Source Since']) > 0:
        writefield('No Source Since')
        mf.write('\n')
    writecomments(None)
    mf.close()


# Read all metadata. Returns a list of 'app' objects (which are dictionaries as
# returned by the parse_metadata function.
def read_metadata(xref=True, package=None):
    apps = []
    for metafile in sorted(glob.glob(os.path.join('metadata', '*.txt'))):
        if package is None or metafile == os.path.join('metadata', package + '.txt'):
            try:
                appinfo = parse_metadata(metafile)
            except Exception, e:
                raise MetaDataException("Problem reading metadata file %s: - %s" % (metafile, str(e)))
            apps.append(appinfo)

    if xref:
        # Parse all descriptions at load time, just to ensure cross-referencing
        # errors are caught early rather than when they hit the build server.
        def linkres(link):
            for app in apps:
                if app['id'] == link:
                    return ("fdroid.app:" + link, "Dummy name - don't know yet")
            raise MetaDataException("Cannot resolve app id " + link)
        for app in apps:
            try:
                description_html(app['Description'], linkres)
            except Exception, e:
                raise MetaDataException("Problem with description of " + app['id'] +
                        " - " + str(e))

    return apps

# Formatter for descriptions. Create an instance, and call parseline() with
# each line of the description source from the metadata. At the end, call
# end() and then text_plain, text_wiki and text_html will contain the result.
class DescriptionFormatter:
    stNONE = 0
    stPARA = 1
    stUL = 2
    stOL = 3
    bold = False
    ital = False
    state = stNONE
    text_plain = ''
    text_wiki = ''
    text_html = ''
    linkResolver = None
    def __init__(self, linkres):
        self.linkResolver = linkres
    def endcur(self, notstates=None):
        if notstates and self.state in notstates:
            return
        if self.state == self.stPARA:
            self.endpara()
        elif self.state == self.stUL:
            self.endul()
        elif self.state == self.stOL:
            self.endol()
    def endpara(self):
        self.text_plain += '\n'
        self.text_html += '</p>'
        self.state = self.stNONE
    def endul(self):
        self.text_html += '</ul>'
        self.state = self.stNONE
    def endol(self):
        self.text_html += '</ol>'
        self.state = self.stNONE

    def formatted(self, txt, html):
        formatted = ''
        if html:
            txt = cgi.escape(txt)
        while True:
            index = txt.find("''")
            if index == -1:
                return formatted + txt
            formatted += txt[:index]
            txt = txt[index:]
            if txt.startswith("'''"):
                if html:
                    if self.bold:
                        formatted += '</b>'
                    else:
                        formatted += '<b>'
                self.bold = not self.bold
                txt = txt[3:]
            else:
                if html:
                    if self.ital:
                        formatted += '</i>'
                    else:
                        formatted += '<i>'
                self.ital = not self.ital
                txt = txt[2:]


    def linkify(self, txt):
        linkified_plain = ''
        linkified_html = ''
        while True:
            index = txt.find("[")
            if index == -1:
                return (linkified_plain + self.formatted(txt, False), linkified_html + self.formatted(txt, True))
            linkified_plain += self.formatted(txt[:index], False)
            linkified_html += self.formatted(txt[:index], True)
            txt = txt[index:]
            if txt.startswith("[["):
                index = txt.find("]]")
                if index == -1:
                    raise MetaDataException("Unterminated ]]")
                url = txt[2:index]
                if self.linkResolver:
                    url, urltext = self.linkResolver(url)
                else:
                    urltext = url
                linkified_html += '<a href="' + url + '">' + cgi.escape(urltext) + '</a>'
                linkified_plain += urltext
                txt = txt[index+2:]
            else:
                index = txt.find("]")
                if index == -1:
                    raise MetaDataException("Unterminated ]")
                url = txt[1:index]
                index2 = url.find(' ')
                if index2 == -1:
                    urltxt = url
                else:
                    urltxt = url[index2 + 1:]
                    url = url[:index2]
                linkified_html += '<a href="' + url + '">' + cgi.escape(urltxt) + '</a>'
                linkified_plain += urltxt
                if urltxt != url:
                    linkified_plain += ' (' + url + ')'
                txt = txt[index+1:]

    def addtext(self, txt):
        p, h = self.linkify(txt)
        self.text_plain += p
        self.text_html += h

    def parseline(self, line):
        self.text_wiki += line + '\n'
        if len(line) == 0:
            self.endcur()
        elif line.startswith('*'):
            self.endcur([self.stUL])
            if self.state != self.stUL:
                self.text_html += '<ul>'
                self.state = self.stUL
            self.text_html += '<li>'
            self.text_plain += '*'
            self.addtext(line[1:])
            self.text_html += '</li>'
        elif line.startswith('#'):
            self.endcur([self.stOL])
            if self.state != self.stOL:
                self.text_html += '<ol>'
                self.state = self.stOL
            self.text_html += '<li>'
            self.text_plain += '*' #TODO: lazy - put the numbers in!
            self.addtext(line[1:])
            self.text_html += '</li>'
        else:
            self.endcur([self.stPARA])
            if self.state == self.stNONE:
                self.text_html += '<p>'
                self.state = self.stPARA
            elif self.state == self.stPARA:
                self.text_html += ' '
                self.text_plain += ' '
            self.addtext(line)

    def end(self):
        self.endcur()

# Parse multiple lines of description as written in a metadata file, returning
# a single string in plain text format.
def description_plain(lines, linkres):
    ps = DescriptionFormatter(linkres)
    for line in lines:
        ps.parseline(line)
    ps.end()
    return ps.text_plain

# Parse multiple lines of description as written in a metadata file, returning
# a single string in wiki format.
def description_wiki(lines):
    ps = DescriptionFormatter(None)
    for line in lines:
        ps.parseline(line)
    ps.end()
    return ps.text_wiki

# Parse multiple lines of description as written in a metadata file, returning
# a single string in HTML format.
def description_html(lines,linkres):
    ps = DescriptionFormatter(linkres)
    for line in lines:
        ps.parseline(line)
    ps.end()
    return ps.text_html

def retrieve_string(xml_dir, string):
    if not string.startswith('@string/'):
        return string.replace("\\'","'")
    string_search = re.compile(r'.*"'+string[8:]+'".*>([^<]+?)<.*').search
    for xmlfile in glob.glob(os.path.join(xml_dir, '*.xml')):
        for line in file(xmlfile):
            matches = string_search(line)
            if matches:
                return retrieve_string(xml_dir, matches.group(1))
    return ''

# Return list of existing files that will be used to find the highest vercode
def manifest_paths(app_dir, flavour):

    possible_manifests = [ os.path.join(app_dir, 'AndroidManifest.xml'),
            os.path.join(app_dir, 'src', 'main', 'AndroidManifest.xml'),
            os.path.join(app_dir, 'build.gradle') ]

    if flavour is not None:
        possible_manifests.append(
                os.path.join(app_dir, 'src', flavour, 'AndroidManifest.xml'))
    
    return [path for path in possible_manifests if os.path.isfile(path)]

# Retrieve the package name
def fetch_real_name(app_dir, flavour):
    app_search = re.compile(r'.*<application.*').search
    name_search = re.compile(r'.*android:label="([^"]+)".*').search
    app_found = False
    for f in manifest_paths(app_dir, flavour):
        if not f.endswith(".xml"):
            continue
        xml_dir = os.path.join(f[:-19], 'res', 'values')
        for line in file(f):
            if not app_found:
                if app_search(line):
                    app_found = True
            if app_found:
                matches = name_search(line)
                if matches:
                    return retrieve_string(xml_dir, matches.group(1))
    return ''

# Retrieve the version name
def version_name(original, app_dir, flavour):
    for f in manifest_paths(app_dir, flavour):
        if not f.endswith(".xml"):
            continue
        xml_dir = os.path.join(f[:-19], 'res', 'values')
        string = retrieve_string(xml_dir, original)
        if len(string) > 0:
            return string
    return original

# Extract some information from the AndroidManifest.xml at the given path.
# Returns (version, vercode, package), any or all of which might be None.
# All values returned are strings.
def parse_androidmanifests(paths):

    if not paths:
        return (None, None, None)

    vcsearch = re.compile(r'.*android:versionCode="([0-9]+?)".*').search
    vnsearch = re.compile(r'.*android:versionName="([^"]+?)".*').search
    psearch = re.compile(r'.*package="([^"]+)".*').search

    vcsearch_g = re.compile(r'.*versionCode[ =]*([0-9]+?)[^\d].*').search
    vnsearch_g = re.compile(r'.*versionName[ =]*"([^"]+?)".*').search
    psearch_g = re.compile(r'.*packageName[ =]*"([^"]+)".*').search

    max_version = None
    max_vercode = None
    max_package = None

    for path in paths:

        gradle = path.endswith("gradle")
        version = None
        vercode = None
        # Remember package name, may be defined separately from version+vercode
        package = max_package

        for line in file(path):
            if not package:
                if gradle:
                    matches = psearch_g(line)
                else:
                    matches = psearch(line)
                if matches:
                    package = matches.group(1)
            if not version:
                if gradle:
                    matches = vnsearch_g(line)
                else:
                    matches = vnsearch(line)
                if matches:
                    version = matches.group(1)
            if not vercode:
                if gradle:
                    matches = vcsearch_g(line)
                else:
                    matches = vcsearch(line)
                if matches:
                    vercode = matches.group(1)

        # Better some package name than nothing
        if max_package is None:
            max_package = package

        if max_vercode is None or (vercode is not None and vercode > max_vercode):
            max_version = version
            max_vercode = vercode
            max_package = package

    if max_version is None:
        max_version = "Unknown"

    return (max_version, max_vercode, max_package)

class BuildException(Exception):
    def __init__(self, value, stdout = None, stderr = None):
        self.value = value
        self.stdout = stdout
        self.stderr = stderr

    def get_wikitext(self):
        ret = repr(self.value) + "\n"
        if self.stdout:
            ret += "=stdout=\n"
            ret += "<pre>\n"
            ret += str(self.stdout)
            ret += "</pre>\n"
        if self.stderr:
            ret += "=stderr=\n"
            ret += "<pre>\n"
            ret += str(self.stderr)
            ret += "</pre>\n"
        return ret

    def __str__(self):
        ret = repr(self.value)
        if self.stdout:
            ret += "\n==== stdout begin ====\n%s\n==== stdout end ====" % self.stdout.strip()
        if self.stderr:
            ret += "\n==== stderr begin ====\n%s\n==== stderr end ====" % self.stderr.strip()
        return ret

class VCSException(Exception):
    def __init__(self, value):
        self.value = value

    def __str__(self):
        return repr(self.value)

class MetaDataException(Exception):
    def __init__(self, value):
        self.value = value

    def __str__(self):
        return repr(self.value)

def parse_srclib(metafile, **kw):

    thisinfo = {}
    if metafile and not isinstance(metafile, file):
        metafile = open(metafile, "r")

    # Defaults for fields that come from metadata
    thisinfo['Repo Type'] = ''
    thisinfo['Repo'] = ''
    thisinfo['Subdir'] = None
    thisinfo['Prepare'] = None
    thisinfo['Update Project'] = None

    if metafile is None:
        return thisinfo

    for line in metafile:
        line = line.rstrip('\r\n')
        if len(line) == 0:
            continue
        if line.startswith("#"):
            continue
        index = line.find(':')
        if index == -1:
            raise MetaDataException("Invalid metadata in " + metafile.name + " at: " + line)
        field = line[:index]
        value = line[index+1:]

        if field == "Subdir":
            thisinfo[field] = value.split(',')
        else:
            thisinfo[field] = value

    return thisinfo

# Get the specified source library.
# Returns the path to it. Normally this is the path to be used when referencing
# it, which may be a subdirectory of the actual project. If you want the base
# directory of the project, pass 'basepath=True'.
def getsrclib(spec, srclib_dir, sdk_path, ndk_path="", mvn3="", basepath=False, raw=False, prepare=True, preponly=False):

    if raw:
        name = spec
        ref = None
    else:
        name, ref = spec.split('@')

    srclib_path = os.path.join('srclibs', name + ".txt")

    if not os.path.exists(srclib_path):
        raise BuildException('srclib ' + name + ' not found.')

    srclib = parse_srclib(srclib_path)

    sdir = os.path.join(srclib_dir, name)

    if not preponly:
        vcs = getvcs(srclib["Repo Type"], srclib["Repo"], sdir, sdk_path)
        vcs.srclib = (name, sdir)
        if ref:
            vcs.gotorevision(ref)

        if raw:
            return vcs

    libdir = None

    if srclib["Subdir"] is not None:
        for subdir in srclib["Subdir"]:
            libdir_candidate = os.path.join(sdir, subdir)
            if os.path.exists(libdir_candidate):
                libdir = libdir_candidate
                break

    if libdir is None:
        libdir = sdir

    if prepare:

        if srclib["Prepare"] is not None:
            cmd = srclib["Prepare"].replace('$$SDK$$', sdk_path)
            cmd = cmd.replace('$$NDK$$', ndk_path).replace('$$MVN$$', mvn3)

            p = FDroidPopen(['bash', '-x', '-c', cmd], cwd=libdir)
            if p.returncode != 0:
                raise BuildException("Error running prepare command for srclib %s"
                        % name, p.stdout, p.stderr)
        
        if srclib["Update Project"] == "Yes":
            print "Updating srclib %s at path %s" % (name, libdir)
            if subprocess.call([os.path.join(sdk_path, 'tools', 'android'),
                'update', 'project', '-p', libdir]) != 0:
                    raise BuildException( 'Error updating ' + name + ' project')

    if basepath:
        return sdir
    return libdir


# Prepare the source code for a particular build
#  'vcs'         - the appropriate vcs object for the application
#  'app'         - the application details from the metadata
#  'build'       - the build details from the metadata
#  'build_dir'   - the path to the build directory, usually
#                   'build/app.id'
#  'srclib_dir'  - the path to the source libraries directory, usually
#                   'build/srclib'
#  'extlib_dir'  - the path to the external libraries directory, usually
#                   'build/extlib'
#  'sdk_path'    - the path to the Android SDK
#  'ndk_path'    - the path to the Android NDK
#  'javacc_path' - the path to javacc
#  'mvn3'        - the path to the maven 3 executable
# Returns the (root, srclibpaths) where:
#   'root' is the root directory, which may be the same as 'build_dir' or may
#          be a subdirectory of it.
#   'srclibpaths' is information on the srclibs being used
def prepare_source(vcs, app, build, build_dir, srclib_dir, extlib_dir, sdk_path, ndk_path, javacc_path, mvn3, onserver=False):

    # Optionally, the actual app source can be in a subdirectory...
    if 'subdir' in build:
        root_dir = os.path.join(build_dir, build['subdir'])
    else:
        root_dir = build_dir

    # Get a working copy of the right revision...
    print "Getting source for revision " + build['commit']
    vcs.gotorevision(build['commit'])

    # Check that a subdir (if we're using one) exists. This has to happen
    # after the checkout, since it might not exist elsewhere...
    if not os.path.exists(root_dir):
        raise BuildException('Missing subdir ' + root_dir)

    # Initialise submodules if requred...
    if build.get('submodules', 'no') == 'yes':
        if options.verbose:
            print "Initialising submodules..."
        vcs.initsubmodules()

    # Run an init command if one is required...
    if 'init' in build:
        cmd = build['init']
        cmd = cmd.replace('$$SDK$$', sdk_path)
        cmd = cmd.replace('$$NDK$$', ndk_path)
        cmd = cmd.replace('$$MVN$$', mvn3)
        if options.verbose:
            print "Running 'init' commands in %s" % root_dir

        p = FDroidPopen(['bash', '-x', '-c', cmd], cwd=root_dir)
        if p.returncode != 0:
            raise BuildException("Error running init command for %s:%s" %
                    (app['id'], build['version']), p.stdout, p.stderr)

    # Generate (or update) the ant build file, build.xml...
    updatemode = build.get('update', 'auto')
    if (updatemode != 'no'
            and build.get('maven', 'no') == 'no'
            and build.get('gradle', 'no') == 'no'):
        parms = [os.path.join(sdk_path, 'tools', 'android'),
                'update', 'project']
        if 'target' in build:
            parms.append('-t')
            parms.append(build['target'])
        update_dirs = None
        if updatemode == 'auto':
            update_dirs = ['.']
            with open(os.path.join(root_dir, 'project.properties')) as f:
                for line in f.readlines():
                    if not line.startswith('android.library.reference.'):
                        continue
                    path = line.split('=')[1].strip()
                    relpath = os.path.join(root_dir, path)
                    if not os.path.isdir(relpath):
                        continue
                    if verbose:
                        print "Found subproject %s..." % path
                    update_dirs.append(path)
        else:
            update_dirs = [d.strip() for d in updatemode.split(';')]
        # Force build.xml update if necessary...
        if updatemode == 'force' or 'target' in build:
            if updatemode == 'force':
                update_dirs = ['.']
            buildxml = os.path.join(root_dir, 'build.xml')
            if os.path.exists(buildxml):
                print 'Force-removing old build.xml'
                os.remove(buildxml)

        for d in update_dirs:
            # Remove gen and bin dirs in libraries
            # rid of them...
            for baddir in [
                    'gen', 'bin', 'obj', # ant
                    'libs/armeabi-v7a', 'libs/armeabi', # jni
                    'libs/mips', 'libs/x86']:
                badpath = os.path.join(root_dir, d, baddir)
                if os.path.exists(badpath):
                    print "Removing '%s'" % badpath
                    shutil.rmtree(badpath)
<<<<<<< HEAD
            if options.verbose:
                print "Update of '%s': exec '%s' in '%s'"%\
                    (d," ".join(parms),cwd)
            p = FDroidPopen(parms, cwd=cwd)
=======
            dparms = parms + ['-p', d]
            if verbose:
                if d == '.':
                    print "Updating main project..."
                else:
                    print "Updating subproject %s..." % d
            p = FDroidPopen(dparms, cwd=root_dir, verbose=verbose)
>>>>>>> 962b603a
            # check to see whether an error was returned without a proper exit code (this is the case for the 'no target set or target invalid' error)
            if p.returncode != 0 or (p.stderr != "" and p.stderr.startswith("Error: ")):
                raise BuildException("Failed to update project at %s" % d,
                        p.stdout, p.stderr)

    # If the app has ant set up to sign the release, we need to switch
    # that off, because we want the unsigned apk...
    for propfile in ('build.properties', 'default.properties', 'ant.properties'):
        if os.path.exists(os.path.join(root_dir, propfile)):
            if subprocess.call(['sed','-i','s/^key.store/#/',
                                propfile], cwd=root_dir) !=0:
                raise BuildException("Failed to amend %s" % propfile)
    for root, dirs, files in os.walk(build_dir):
        for f in files:
            if f == 'build.gradle':
                clean_gradle_keys(os.path.join(root, f))
                break

    # Update the local.properties file...
    localprops = [ os.path.join(build_dir, 'local.properties') ]
    if 'subdir' in build:
        localprops += [ os.path.join(root_dir, 'local.properties') ]
    for path in localprops:
        if not os.path.isfile(path):
            continue
        if options.verbose:
            print "Updating properties file at %s" % path
        f = open(path, 'r')
        props = f.read()
        f.close()
        props += '\n'
        # Fix old-fashioned 'sdk-location' by copying
        # from sdk.dir, if necessary...
        if build.get('oldsdkloc', 'no') == "yes":
            sdkloc = re.match(r".*^sdk.dir=(\S+)$.*", props,
                re.S|re.M).group(1)
            props += "sdk-location=%s\n" % sdkloc
        else:
            props += "sdk.dir=%s\n" % sdk_path
            props += "sdk-location=%s\n" % sdk_path
        # Add ndk location...
        props += "ndk.dir=%s\n" % ndk_path
        props += "ndk-location=%s\n" % ndk_path
        # Add java.encoding if necessary...
        if 'encoding' in build:
            props += "java.encoding=%s\n" % build['encoding']
        f = open(path, 'w')
        f.write(props)
        f.close()

    flavour = None
    if 'gradle' in build:
        flavour = build['gradle'].split('@')[0]
        if flavour in ['main', 'yes', '']:
            flavour = None

    # Remove forced debuggable flags
    print "Removing debuggable flags..."
    for path in manifest_paths(root_dir, flavour):
        if not os.path.isfile(path):
            continue
        if subprocess.call(['sed','-i',
            's/android:debuggable="[^"]*"//g', path]) != 0:
            raise BuildException("Failed to remove debuggable flags")

    # Insert version code and number into the manifest if necessary...
    if 'forceversion' in build:
        print "Changing the version name..."
        for path in manifest_paths(root_dir, flavour):
            if not os.path.isfile(path):
                continue
            if subprocess.call(['sed','-i',
                's/android:versionName="[^"]+"/android:versionName="' + build['version'] + '"/g',
                path]) != 0:
                raise BuildException("Failed to amend manifest")
    if 'forcevercode' in build:
        print "Changing the version code..."
        for path in manifest_paths(root_dir, flavour):
            if not os.path.isfile(path):
                continue
            if subprocess.call(['sed','-i',
                's/android:versionCode="[^"]+"/android:versionCode="' + build['vercode'] + '"/g',
                path]) != 0:
                raise BuildException("Failed to amend manifest")

    # Delete unwanted files...
    if 'rm' in build:
        for part in build['rm'].split(';'):
            dest = os.path.join(build_dir, part.strip())
            if not os.path.realpath(dest).startswith(os.path.realpath(build_dir)):
                raise BuildException("rm for {0} is outside build root {1}".format(
                    os.path.realpath(build_dir),os.path.realpath(dest)))
            if os.path.exists(dest):
                subprocess.call('rm -rf ' + dest, shell=True)

    # Fix apostrophes translation files if necessary...
    if build.get('fixapos', 'no') == 'yes':
        for root, dirs, files in os.walk(os.path.join(root_dir, 'res')):
            for filename in files:
                if filename.endswith('.xml'):
                    if subprocess.call(['sed','-i','s@' +
                        r"\([^\\]\)'@\1\\'" +
                        '@g',
                        os.path.join(root, filename)]) != 0:
                        raise BuildException("Failed to amend " + filename)

    # Fix translation files if necessary...
    if build.get('fixtrans', 'no') == 'yes':
        for root, dirs, files in os.walk(os.path.join(root_dir, 'res')):
            for filename in files:
                if filename.endswith('.xml'):
                    f = open(os.path.join(root, filename))
                    changed = False
                    outlines = []
                    for line in f:
                        num = 1
                        index = 0
                        oldline = line
                        while True:
                            index = line.find("%", index)
                            if index == -1:
                                break
                            next = line[index+1:index+2]
                            if next == "s" or next == "d":
                                line = (line[:index+1] +
                                        str(num) + "$" +
                                        line[index+1:])
                                num += 1
                                index += 3
                            else:
                                index += 1
                        # We only want to insert the positional arguments
                        # when there is more than one argument...
                        if oldline != line:
                            if num > 2:
                                changed = True
                            else:
                                line = oldline
                        outlines.append(line)
                    f.close()
                    if changed:
                        f = open(os.path.join(root, filename), 'w')
                        f.writelines(outlines)
                        f.close()

    # Add required external libraries...
    if 'extlibs' in build:
        print "Collecting prebuilt libraries..."
        libsdir = os.path.join(root_dir, 'libs')
        if not os.path.exists(libsdir):
            os.mkdir(libsdir)
        for lib in build['extlibs'].split(';'):
            lib = lib.strip()
            libf = os.path.basename(lib)
            shutil.copyfile(os.path.join(extlib_dir, lib),
                    os.path.join(libsdir, libf))

    # Get required source libraries...
    srclibpaths = []
    if 'srclibs' in build:
        print "Collecting source libraries..."
        for lib in build['srclibs'].split(';'):
            lib = lib.strip()
            name, _ = lib.split('@')
            srclibpaths.append((name, getsrclib(lib, srclib_dir, sdk_path, ndk_path, mvn3, preponly=onserver)))
    basesrclib = vcs.getsrclib()
    # If one was used for the main source, add that too.
    if basesrclib:
        srclibpaths.append(basesrclib)

    # Apply patches if any
    if 'patch' in build:
        for patch in build['patch'].split(';'):
            patch = patch.strip()
            print "Applying " + patch
            patch_path = os.path.join('metadata', app['id'], patch)
            if subprocess.call(['patch', '-p1',
                            '-i', os.path.abspath(patch_path)], cwd=build_dir) != 0:
                raise BuildException("Failed to apply patch %s" % patch_path)

    # Run a pre-build command if one is required...
    if 'prebuild' in build:
        cmd = build['prebuild']

        # Substitute source library paths into prebuild commands...
        for name, libpath in srclibpaths:
            libpath = os.path.relpath(libpath, root_dir)
            cmd = cmd.replace('$$' + name + '$$', libpath)
        cmd = cmd.replace('$$SDK$$', sdk_path)
        cmd = cmd.replace('$$NDK$$', ndk_path)
        cmd = cmd.replace('$$MVN3$$', mvn3)
        if options.verbose:
            print "Running 'prebuild' commands in %s" % root_dir

        p = FDroidPopen(['bash', '-x', '-c', cmd], cwd=root_dir)
        if p.returncode != 0:
            raise BuildException("Error running prebuild command for %s:%s" %
                    (app['id'], build['version']), p.stdout, p.stderr)
    print "Applying generic clean-ups..."

    if build.get('anal-tics', 'no') == 'yes':
        fp = os.path.join(root_dir, 'src', 'com', 'google', 'android', 'apps', 'analytics')
        os.makedirs(fp)
        with open(os.path.join(fp, 'GoogleAnalyticsTracker.java'), 'w') as f:
            f.write("""
            package com.google.android.apps.analytics;
            public class GoogleAnalyticsTracker {
                private static GoogleAnalyticsTracker instance;
                private GoogleAnalyticsTracker() {
                }
                public static GoogleAnalyticsTracker getInstance() {
                    if(instance == null)
                        instance = new GoogleAnalyticsTracker();
                    return instance;
                }
                public void start(String i,int think ,Object not) {
                }
                public void dispatch() {
                }
                public void stop() {
                }
                public void setProductVersion(String uh, String hu) {
                }
                public void trackEvent(String that,String just,String aint,int happening) {
                }
                public void trackPageView(String nope) {
                }
                public void setCustomVar(int mind,String your,String own,int business) {
                }
            }
            """)


    return (root_dir, srclibpaths)


# Scan the source code in the given directory (and all subdirectories)
# and return a list of potential problems.
def scan_source(build_dir, root_dir, thisbuild):

    problems = []

    # Common known non-free blobs (always lower case):
    usual_suspects = ['flurryagent',
                      'paypal_mpl',
                      'libgoogleanalytics',
                      'admob-sdk-android',
                      'googleadview',
                      'googleadmobadssdk',
                      'google-play-services',
                      'crittercism',
                      'heyzap',
                      'jpct-ae',
                      'youtubeandroidplayerapi',
                      'bugsense']

    def getpaths(field):
        paths = []
        if field not in thisbuild:
            return paths
        for p in thisbuild[field].split(';'):
            p = p.strip()
            if p == '.':
                p = '/'
            elif p.startswith('./'):
                p = p[1:]
            elif not p.startswith('/'):
                p = '/' + p;
            if p not in paths:
                paths.append(p)
        return paths

    scanignore = getpaths('scanignore')
    scandelete = getpaths('scandelete')

    ms = magic.open(magic.MIME_TYPE)
    ms.load()

    def toignore(fd):
        for i in scanignore:
            if fd.startswith(i):
                return True
        return False

    def todelete(fd):
        for i in scandelete:
            if fd.startswith(i):
                return True
        return False

    def removeproblem(what, fd, fp):
        print 'Removing %s at %s' % (what, fd)
        os.remove(fp)
    
    def handleproblem(what, fd, fp):
        if todelete(fd):
            removeproblem(what, fd, fp)
        else:
            problems.append('Found %s at %s' % (what, fd))

    # Iterate through all files in the source code...
    for r,d,f in os.walk(build_dir):
        for curfile in f:

            if '/.hg' in r or '/.git' in r or '/.svn' in r:
                continue

            # Path (relative) to the file...
            fp = os.path.join(r, curfile)
            fd = fp[len(build_dir):]

            # Check if this file has been explicitly excluded from scanning...
            if toignore(fd):
                continue

            for suspect in usual_suspects:
                if suspect in curfile.lower():
                    handleproblem('usual supect', fd, fp)

            mime = ms.file(fp)
            if mime == 'application/x-sharedlib':
                handleproblem('shared library', fd, fp)
            elif mime == 'application/x-archive':
                handleproblem('static library', fd, fp)
            elif mime == 'application/x-executable':
                handleproblem('binary executable', fd, fp)
            elif mime == 'application/jar' and fp.endswith('.apk'):
                removeproblem('APK file', fd, fp)

            elif curfile.endswith('.java'):
                for line in file(fp):
                    if 'DexClassLoader' in line:
                        handleproblem('DexClassLoader', fd, fp)
                        break
    ms.close()

    # Presence of a jni directory without buildjni=yes might
    # indicate a problem... (if it's not a problem, explicitly use
    # buildjni=no to bypass this check)
    if (os.path.exists(os.path.join(root_dir, 'jni')) and 
            thisbuild.get('buildjni') is None):
        msg = 'Found jni directory, but buildjni is not enabled'
        problems.append(msg)

    return problems


class KnownApks:

    def __init__(self):
        self.path = os.path.join('stats', 'known_apks.txt')
        self.apks = {}
        if os.path.exists(self.path):
            for line in file( self.path):
                t = line.rstrip().split(' ')
                if len(t) == 2:
                    self.apks[t[0]] = (t[1], None)
                else:
                    self.apks[t[0]] = (t[1], time.strptime(t[2], '%Y-%m-%d'))
        self.changed = False

    def writeifchanged(self):
        if self.changed:
            if not os.path.exists('stats'):
                os.mkdir('stats')
            f = open(self.path, 'w')
            lst = []
            for apk, app in self.apks.iteritems():
                appid, added = app
                line = apk + ' ' + appid
                if added:
                    line += ' ' + time.strftime('%Y-%m-%d', added)
                lst.append(line)
            for line in sorted(lst):
                f.write(line + '\n')
            f.close()

    # Record an apk (if it's new, otherwise does nothing)
    # Returns the date it was added.
    def recordapk(self, apk, app):
        if not apk in self.apks:
            self.apks[apk] = (app, time.gmtime(time.time()))
            self.changed = True
        _, added = self.apks[apk]
        return added

    # Look up information - given the 'apkname', returns (app id, date added/None).
    # Or returns None for an unknown apk.
    def getapp(self, apkname):
        if apkname in self.apks:
            return self.apks[apkname]
        return None

    # Get the most recent 'num' apps added to the repo, as a list of package ids
    # with the most recent first.
    def getlatest(self, num):
        apps = {}
        for apk, app in self.apks.iteritems():
            appid, added = app
            if added:
                if appid in apps:
                    if apps[appid] > added:
                        apps[appid] = added
                else:
                    apps[appid] = added
        sortedapps = sorted(apps.iteritems(), key=operator.itemgetter(1))[-num:]
        lst = []
        for app, added in sortedapps:
            lst.append(app)
        lst.reverse()
        return lst

def isApkDebuggable(apkfile, config):
    """Returns True if the given apk file is debuggable

    :param apkfile: full path to the apk to check"""

    p = subprocess.Popen([os.path.join(config['sdk_path'],
        'build-tools', config['build_tools'], 'aapt'),
        'dump', 'xmltree', apkfile, 'AndroidManifest.xml'],
        stdout=subprocess.PIPE)
    output = p.communicate()[0]
    if p.returncode != 0:
        print "ERROR: Failed to get apk manifest information"
        sys.exit(1)
    for line in output.splitlines():
        if line.find('android:debuggable') != -1 and not line.endswith('0x0'):
            return True
    return False


class AsynchronousFileReader(threading.Thread):
    '''
    Helper class to implement asynchronous reading of a file
    in a separate thread. Pushes read lines on a queue to
    be consumed in another thread.
    '''
 
    def __init__(self, fd, queue):
        assert isinstance(queue, Queue.Queue)
        assert callable(fd.readline)
        threading.Thread.__init__(self)
        self._fd = fd
        self._queue = queue
 
    def run(self):
        '''The body of the tread: read lines and put them on the queue.'''
        for line in iter(self._fd.readline, ''):
            self._queue.put(line)
 
    def eof(self):
        '''Check whether there is no more content to expect.'''
        return not self.is_alive() and self._queue.empty()

class PopenResult:
    returncode = None
    stdout = ''
    stderr = ''
    stdout_apk = ''

def FDroidPopen(commands, cwd,
        stdout=subprocess.PIPE, stderr=subprocess.PIPE,
        apkoutput=False):
    """
    Runs a command the FDroid way and returns return code and output

    :param commands, cwd, stdout, stderr: like subprocess.Popen
    """

    if options.verbose:
        print "Directory: %s" % cwd
        print " > %s" % ' '.join(commands)

    result = PopenResult()
    p = subprocess.Popen(commands, cwd=cwd, stdout=stdout, stderr=stderr)
    
    stdout_queue = Queue.Queue()
    stdout_reader = AsynchronousFileReader(p.stdout, stdout_queue)
    stdout_reader.start()
    stderr_queue = Queue.Queue()
    stderr_reader = AsynchronousFileReader(p.stderr, stderr_queue)
    stderr_reader.start()
    
    # Check the queues for output (until there is no more to get)
    while not stdout_reader.eof() or not stderr_reader.eof():
        # Show what we received from standard output
        while not stdout_queue.empty():
            line = stdout_queue.get()
            if options.verbose:
                # Output directly to console
                sys.stdout.write(line)
                sys.stdout.flush()
            if apkoutput and 'apk' in line:
                result.stdout_apk += line
            result.stdout += line

        # Show what we received from standard error
        while not stderr_queue.empty():
            line = stderr_queue.get()
            if options.verbose:
                # Output directly to console
                sys.stderr.write(line)
                sys.stderr.flush()
            result.stderr += line
        time.sleep(0.2)

    p.communicate()
    result.returncode = p.returncode
    return result

def clean_gradle_keys(path):
    if options.verbose:
        print "Cleaning build.gradle of keysigning configs at %s" % path

    lines = None
    with open(path, "r") as o:
        lines = o.readlines()
    
    opened = 0
    with open(path, "w") as o:
        for line in lines:
            if 'signingConfigs ' in line:
                opened = 1
            elif opened > 0:
                if '{' in line:
                    opened += 1
                elif '}' in line:
                    opened -=1
            elif not any(s in line for s in (' signingConfig ',)):
                o.write(line)
<|MERGE_RESOLUTION|>--- conflicted
+++ resolved
@@ -1399,7 +1399,7 @@
                     relpath = os.path.join(root_dir, path)
                     if not os.path.isdir(relpath):
                         continue
-                    if verbose:
+                    if options.verbose:
                         print "Found subproject %s..." % path
                     update_dirs.append(path)
         else:
@@ -1424,20 +1424,13 @@
                 if os.path.exists(badpath):
                     print "Removing '%s'" % badpath
                     shutil.rmtree(badpath)
-<<<<<<< HEAD
+            dparms = parms + ['-p', d]
             if options.verbose:
-                print "Update of '%s': exec '%s' in '%s'"%\
-                    (d," ".join(parms),cwd)
-            p = FDroidPopen(parms, cwd=cwd)
-=======
-            dparms = parms + ['-p', d]
-            if verbose:
                 if d == '.':
                     print "Updating main project..."
                 else:
                     print "Updating subproject %s..." % d
-            p = FDroidPopen(dparms, cwd=root_dir, verbose=verbose)
->>>>>>> 962b603a
+            p = FDroidPopen(dparms, cwd=root_dir)
             # check to see whether an error was returned without a proper exit code (this is the case for the 'no target set or target invalid' error)
             if p.returncode != 0 or (p.stderr != "" and p.stderr.startswith("Error: ")):
                 raise BuildException("Failed to update project at %s" % d,
